--- conflicted
+++ resolved
@@ -20,16 +20,12 @@
 import org.junit.BeforeClass;
 import org.junit.Test;
 import org.terasology.asset.Assets;
-<<<<<<< HEAD
 import org.terasology.context.Context;
 import org.terasology.context.internal.ContextImpl;
 import org.terasology.engine.bootstrap.EntitySystemSetupUtil;
-=======
 import org.terasology.assets.ResourceUrn;
 import org.terasology.assets.management.AssetManager;
 import org.terasology.assets.module.ModuleAwareAssetTypeManager;
-import org.terasology.engine.bootstrap.EntitySystemBuilder;
->>>>>>> c39ed0fa
 import org.terasology.engine.module.ModuleManager;
 import org.terasology.entitySystem.entity.EntityManager;
 import org.terasology.entitySystem.entity.EntityRef;
@@ -74,26 +70,14 @@
 
     @BeforeClass
     public static void setupClass() throws Exception {
-<<<<<<< HEAD
         context = new ContextImpl();
         ModuleManager moduleManager = ModuleManagerFactory.create();
         context.put(ModuleManager.class, moduleManager);
-        AssetManager assetManager = new AssetManagerImpl(moduleManager.getEnvironment());
-        assetManager.setAssetFactory(AssetType.PREFAB, new AssetFactory<PrefabData, Prefab>() {
-            @Override
-            public Prefab buildAsset(AssetUri uri, PrefabData data) {
-                return new PojoPrefab(uri, data);
-            }
-        });
-        context.put(AssetManager.class, assetManager);
-        CoreRegistry.setContext(context);
-=======
-        moduleManager = ModuleManagerFactory.create();
         ModuleAwareAssetTypeManager assetTypeManager = new ModuleAwareAssetTypeManager();
         assetTypeManager.registerCoreAssetType(Prefab.class, PojoPrefab::new, "prefabs");
         assetTypeManager.switchEnvironment(moduleManager.getEnvironment());
-        CoreRegistry.put(AssetManager.class, assetTypeManager.getAssetManager());
->>>>>>> c39ed0fa
+        context.put(AssetManager.class, assetTypeManager.getAssetManager());
+        CoreRegistry.setContext(context);
     }
 
     @Before
