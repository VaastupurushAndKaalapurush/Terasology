--- conflicted
+++ resolved
@@ -92,12 +92,17 @@
         return world;
     }
 
-<<<<<<< HEAD
     /**
      * Returns current {@link WorldBuilder} or a new one if none has been created so far
      * @return WorldBuilder used by this WorldGenerator
      */
-=======
+    private WorldBuilder getWorldBuilder() {
+        if (worldBuilder == null) {
+            worldBuilder = createWorld();
+        }
+        return worldBuilder;
+    }
+
     @Override
     public List<Zone> getZones() {
         return getWorldBuilder().getChildZones();
@@ -107,12 +112,4 @@
     public Zone getNamedZone(String name) {
         return getWorldBuilder().getChildZone(name);
     }
-
->>>>>>> 53a8bbf7
-    private WorldBuilder getWorldBuilder() {
-        if (worldBuilder == null) {
-            worldBuilder = createWorld();
-        }
-        return worldBuilder;
-    }
 }