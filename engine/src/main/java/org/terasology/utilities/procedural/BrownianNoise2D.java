--- conflicted
+++ resolved
@@ -16,12 +16,6 @@
 
 package org.terasology.utilities.procedural;
 
-<<<<<<< HEAD
-import org.terasology.math.Rect2i;
-import org.terasology.math.geom.Vector2f;
-
-=======
->>>>>>> 3dbe8441
 /**
  * Computes Brownian noise based on some noise generator.
  * Originally, Brown integrates white noise, but using other noises can be sometimes useful, too.
