/*
 * Copyright 2014 MovingBlocks
 *
 * Licensed under the Apache License, Version 2.0 (the "License");
 * you may not use this file except in compliance with the License.
 * You may obtain a copy of the License at
 *
 *  http://www.apache.org/licenses/LICENSE-2.0
 *
 * Unless required by applicable law or agreed to in writing, software
 * distributed under the License is distributed on an "AS IS" BASIS,
 * WITHOUT WARRANTIES OR CONDITIONS OF ANY KIND, either express or implied.
 * See the License for the specific language governing permissions and
 * limitations under the License.
 */
package org.terasology.rendering.nui.internal;

import com.google.common.base.Objects;
import com.google.common.collect.BiMap;
import com.google.common.collect.HashBiMap;
import com.google.common.collect.Maps;
import com.google.common.collect.Queues;
import org.slf4j.Logger;
import org.slf4j.LoggerFactory;
import org.terasology.asset.Assets;
<<<<<<< HEAD
import org.terasology.context.Context;
=======
import org.terasology.assets.ResourceUrn;
>>>>>>> c39ed0fa
import org.terasology.engine.SimpleUri;
import org.terasology.engine.module.ModuleManager;
import org.terasology.entitySystem.entity.EntityRef;
import org.terasology.entitySystem.event.EventPriority;
import org.terasology.entitySystem.event.ReceiveEvent;
import org.terasology.entitySystem.systems.BaseComponentSystem;
import org.terasology.input.BindButtonEvent;
import org.terasology.input.Keyboard;
import org.terasology.input.Mouse;
import org.terasology.input.events.KeyEvent;
import org.terasology.input.events.MouseAxisEvent;
import org.terasology.input.events.MouseButtonEvent;
import org.terasology.input.events.MouseWheelEvent;
import org.terasology.logic.players.LocalPlayer;
import org.terasology.module.ModuleEnvironment;
import org.terasology.network.ClientComponent;
import org.terasology.reflection.metadata.ClassLibrary;
import org.terasology.registry.InjectionHelper;
import org.terasology.rendering.nui.ControlWidget;
import org.terasology.rendering.nui.CoreScreenLayer;
import org.terasology.rendering.nui.NUIManager;
import org.terasology.rendering.nui.ScreenLayerClosedEvent;
import org.terasology.rendering.nui.UIScreenLayer;
import org.terasology.rendering.nui.UIWidget;
import org.terasology.rendering.nui.asset.UIElement;
import org.terasology.rendering.nui.layers.hud.HUDScreenLayer;

import java.util.Deque;
import java.util.Map;
import java.util.Optional;
import java.util.Set;

/**
 * @author Immortius
 */
public class NUIManagerInternal extends BaseComponentSystem implements NUIManager {
    private Logger logger = LoggerFactory.getLogger(NUIManagerInternal.class);
    private Deque<UIScreenLayer> screens = Queues.newArrayDeque();
<<<<<<< HEAD
    private HUDScreenLayer hudScreenLayer;
    private BiMap<AssetUri, UIScreenLayer> screenLookup = HashBiMap.create();
=======
    private HUDScreenLayer hudScreenLayer = new HUDScreenLayer();
    private BiMap<ResourceUrn, UIScreenLayer> screenLookup = HashBiMap.create();
>>>>>>> c39ed0fa
    private CanvasControl canvas;
    private WidgetLibrary widgetsLibrary;
    private UIWidget focus;

    private boolean forceReleaseMouse;

<<<<<<< HEAD
    private Map<AssetUri, ControlWidget> overlays = Maps.newLinkedHashMap();
    private Context context;
=======
    private Map<ResourceUrn, ControlWidget> overlays = Maps.newLinkedHashMap();
>>>>>>> c39ed0fa

    public NUIManagerInternal(CanvasRenderer renderer, Context context) {
        this.context = context;
        this.hudScreenLayer = new HUDScreenLayer();
        InjectionHelper.inject(hudScreenLayer, context);
        this.canvas = new CanvasImpl(this, context, renderer);
    }

    public void refreshWidgetsLibrary() {
        widgetsLibrary = new WidgetLibrary(context);
        ModuleEnvironment environment = context.get(ModuleManager.class).getEnvironment();
        for (Class<? extends UIWidget> type : environment.getSubtypesOf(UIWidget.class)) {
            widgetsLibrary.register(new SimpleUri(environment.getModuleProviding(type), type.getSimpleName()), type);
        }
    }

    @Override
    public HUDScreenLayer getHUD() {
        return hudScreenLayer;
    }

    @Override
    public boolean isHUDVisible() {
        return !screens.isEmpty() && screens.getLast() == hudScreenLayer;
    }

    @Override
    public void setHUDVisible(boolean visible) {
        if (visible) {
            if (!isHUDVisible()) {
                screens.addLast(hudScreenLayer);
            }
        } else {
            if (isHUDVisible()) {
                screens.removeLast();
            }
        }
    }


    @Override
    public boolean isOpen(String screenUri) {
        return isOpen(new ResourceUrn(screenUri));
    }

    @Override
    public boolean isOpen(ResourceUrn screenUri) {
        return screenLookup.containsKey(screenUri);
    }

    @Override
    public boolean isOpen(UIElement element) {
        return isOpen(element.getUrn());
    }

    @Override
    public UIScreenLayer getScreen(ResourceUrn screenUri) {
        return screenLookup.get(screenUri);
    }

    @Override
    public UIScreenLayer getScreen(String screenUri) {
        return getScreen(new ResourceUrn(screenUri));
    }

    @Override
    public void closeScreen(String screenUri) {
        closeScreen(new ResourceUrn(screenUri));
    }

    @Override
    public void closeScreen(ResourceUrn screenUri) {
        boolean sendEvents = true;
        closeScreen(screenUri, sendEvents);
    }

    private void closeScreen(ResourceUrn screenUri, boolean sendEvents) {
        UIScreenLayer screen = screenLookup.remove(screenUri);
        if (screen != null) {
            screens.remove(screen);
            onCloseScreen(screen, screenUri, sendEvents);
        }
    }

    private void closeScreenWithoutEvent(ResourceUrn screenUri) {
        boolean sendEvents = false;
        closeScreen(screenUri, sendEvents);
    }

    @Override
    public void closeScreen(UIScreenLayer screen) {
        if (screens.remove(screen)) {
            ResourceUrn screenUri = screenLookup.inverse().remove(screen);
            onCloseScreen(screen, screenUri, true);
        }
    }

    private void onCloseScreen(UIScreenLayer screen, ResourceUrn screenUri, boolean sendEvents) {
        screen.onClosed();
        if (sendEvents) {
            LocalPlayer localPlayer = context.get(LocalPlayer.class);
            if (localPlayer != null) {
                localPlayer.getClientEntity().send(new ScreenLayerClosedEvent(screenUri));
            }
        }
    }

    @Override
    public void closeScreen(UIElement element) {
        closeScreen(element.getUrn());
    }

    @Override
    public void toggleScreen(String screenUri) {
        toggleScreen(new ResourceUrn(screenUri));
    }

    @Override
    public void toggleScreen(ResourceUrn screenUri) {
        if (isOpen(screenUri)) {
            closeScreen(screenUri);
        } else {
            pushScreen(screenUri);
        }
    }

    @Override
    public void toggleScreen(UIElement element) {
        toggleScreen(element.getUrn());
    }

    @Override
    public UIScreenLayer pushScreen(ResourceUrn screenUri) {
        Optional<UIElement> element = Assets.get(screenUri, UIElement.class);
        if (element.isPresent()) {
            return pushScreen(element.get());
        }
        return null;
    }

    @Override
    public UIScreenLayer pushScreen(String screenUri) {
        Optional<UIElement> element = Assets.getUIElement(screenUri);
        if (element.isPresent()) {
            return pushScreen(element.get());
        } else {
            logger.error("Can't find screen " + screenUri);
        }
        return null;
    }

    @Override
    public UIScreenLayer pushScreen(UIElement element) {
        if (element != null && element.getRootWidget() instanceof CoreScreenLayer) {
            CoreScreenLayer result = (CoreScreenLayer) element.getRootWidget();
            if (!screens.contains(result)) {
                result.setId(element.getUrn().toString());
                pushScreen(result, element.getUrn());
            }
            return result;
        }
        return null;
    }

    @Override
    public <T extends CoreScreenLayer> T pushScreen(ResourceUrn screenUri, Class<T> expectedType) {
        UIScreenLayer result = pushScreen(screenUri);
        if (expectedType.isInstance(result)) {
            return expectedType.cast(result);
        }
        return null;
    }

    @Override
    public <T extends CoreScreenLayer> T pushScreen(String screenUri, Class<T> expectedType) {
        UIScreenLayer result = pushScreen(screenUri);
        if (expectedType.isInstance(result)) {
            return expectedType.cast(result);
        }
        return null;
    }

    @Override
    public <T extends CoreScreenLayer> T pushScreen(UIElement element, Class<T> expectedType) {
        UIScreenLayer result = pushScreen(element);
        if (expectedType.isInstance(result)) {
            return expectedType.cast(result);
        }
        return null;
    }

    private void pushScreen(CoreScreenLayer screen, ResourceUrn uri) {
        screen.setManager(this);
        prepare(screen);
        screens.push(screen);
        if (uri != null) {
            screenLookup.put(uri, screen);
        }
    }

    @Override
    public void popScreen() {
        if (!screens.isEmpty()) {
            UIScreenLayer popped = screens.pop();
            screenLookup.inverse().remove(popped);
            popped.onClosed();
        }
    }

    @Override
    public <T extends ControlWidget> T addOverlay(String screenUri, Class<T> expectedType) {
        Optional<UIElement> element = Assets.getUIElement(screenUri);
        if (element.isPresent()) {
            return addOverlay(element.get(), expectedType);
        }
        return null;
    }

    @Override
    public <T extends ControlWidget> T addOverlay(ResourceUrn screenUri, Class<T> expectedType) {
        Optional<UIElement> element = Assets.get(screenUri, UIElement.class);
        if (element.isPresent()) {
            return addOverlay(element.get(), expectedType);
        }
        return null;
    }

    @Override
    public <T extends ControlWidget> T addOverlay(UIElement element, Class<T> expectedType) {
        if (element != null && expectedType.isInstance(element.getRootWidget())) {
            T result = expectedType.cast(element.getRootWidget());
            addOverlay(result, element.getUrn());
            return result;
        }
        return null;
    }

    private void addOverlay(ControlWidget overlay, ResourceUrn uri) {
        prepare(overlay);
        overlays.put(uri, overlay);
    }

    @Override
    public void removeOverlay(UIElement overlay) {
        removeOverlay(overlay.getUrn());
    }

    @Override
    public void removeOverlay(String uri) {
        Set<ResourceUrn> assetUri = Assets.resolveAssetUri(uri, UIElement.class);
        if (assetUri.size() == 1) {
            removeOverlay(assetUri.iterator().next());
        }
    }

    @Override
    public void removeOverlay(ResourceUrn uri) {
        ControlWidget widget = overlays.remove(uri);
        if (widget != null) {
            widget.onClosed();
        }
    }

    @Override
    public void clear() {
        for (ControlWidget overlay : overlays.values()) {
            overlay.onClosed();
        }
        overlays.clear();
        hudScreenLayer.clear();
        for (ControlWidget screen : screens) {
            screen.onClosed();
        }
        screens.clear();
        screenLookup.clear();
        focus = null;
        forceReleaseMouse = false;
    }

    @Override
    public void render() {
        canvas.preRender();
        Deque<UIScreenLayer> screensToRender = Queues.newArrayDeque();
        for (UIScreenLayer layer : screens) {
            screensToRender.push(layer);
            if (!layer.isLowerLayerVisible()) {
                break;
            }
        }
        for (UIScreenLayer screen : screensToRender) {
            canvas.drawWidget(screen, canvas.getRegion());
        }
        for (ControlWidget overlay : overlays.values()) {
            canvas.drawWidget(overlay);
        }
        canvas.postRender();
    }

    @Override
    public void update(float delta) {
        canvas.processMousePosition(Mouse.getPosition());

        for (UIScreenLayer screen : screens) {
            screen.update(delta);
        }

        for (ControlWidget widget : overlays.values()) {
            widget.update(delta);
        }
<<<<<<< HEAD

        if (autoReloadEnabled) {
            try {
                if (autoReloadWatchService == null) {
                    autoReloadWatchService = FileSystems.getDefault().newWatchService();
                    // TODO dispose watch service properly. As it is only for debugging it does not matter much.
                    autoReloadingScreensUris = Sets.newHashSet();
                    watchedDirectories = Sets.newHashSet();
                    watchKeyToPathMap = Maps.newHashMap();
                    filePathToAssetUriMap = Maps.newHashMap();
                }
                registerCurrentScreensForAutoReloading();
                reloadChangedScreens();
            } catch (IOException e) {
                throw new RuntimeException(e);
            } catch (URISyntaxException e) {
                throw new RuntimeException();
            } catch (InterruptedException e) {
                Thread.currentThread().interrupt();
            }
        }
    }

    private void registerCurrentScreensForAutoReloading() throws URISyntaxException, IOException {
        for (AssetUri uri: screenLookup.keySet()) {
            if (!autoReloadingScreensUris.contains(uri)) {
                autoReloadingScreensUris.add(uri);
                List<URL> urls = context.get(AssetManager.class).getAssetURLs(uri);
                URL firstURL = urls.get(0);
                Path filePath = Paths.get(firstURL.toURI());
                Path directory = filePath.getParent();
                if (!watchedDirectories.contains(directory)) {
                    watchedDirectories.add(directory);
                    WatchKey watchKey = directory.register(autoReloadWatchService, StandardWatchEventKinds.ENTRY_MODIFY,
                            StandardWatchEventKinds.ENTRY_CREATE);
                    watchKeyToPathMap.put(watchKey, directory);
                    logger.info("Watching directory {} for screen ui file changes", directory);
                }

                filePathToAssetUriMap.put(filePath, uri);
            }
        }
    }

    private void reloadChangedScreens() throws InterruptedException {
        while (true) {
            WatchKey key = autoReloadWatchService.poll();
            if (key == null) {
                return;
            }
            Path directory = watchKeyToPathMap.get(key);
            for (WatchEvent<?> event: key.pollEvents()) {
                WatchEvent.Kind<?> kind = event.kind();
                Path relativePath = (Path) event.context();
                if (kind == StandardWatchEventKinds.OVERFLOW) {
                    logger.warn("Can't keep up with screen changes");
                    continue;
                } else if (kind == StandardWatchEventKinds.ENTRY_MODIFY
                        || kind == StandardWatchEventKinds.ENTRY_CREATE) {
                    /*
                     * Reason for ENTRY_CREATE watching: Create events get also sent at renames.
                     * Some editors perform a rename when they save to do it atomically
                     */

                    Path fullPath = directory.resolve(relativePath);
                    logger.info("File in folder with screens changed: {}", fullPath);

                    AssetUri uri = filePathToAssetUriMap.get(fullPath);
                    if (uri != null) {

                        UIData uiData = context.get(AssetManager.class).loadAssetData(uri, UIData.class);
                        if (uiData != null) {
                            context.get(AssetManager.class).generateAsset(uri, uiData);

                            closeScreenWithoutEvent(uri);
                            pushScreen(uri);

                            logger.info("Reloaded screen {}", uri);
                        } else {
                            logger.error("Failed to reload screen {}", uri);
                        }
                    }
                }
            }
            key.reset();
        }
=======
>>>>>>> c39ed0fa
    }

    @Override
    public ClassLibrary<UIWidget> getWidgetMetadataLibrary() {
        return widgetsLibrary;
    }

    @Override
    public void setFocus(UIWidget widget) {
        if (widget != null && !widget.canBeFocus()) {
            return;
        }
        if (!Objects.equal(widget, focus)) {
            if (focus != null) {
                focus.onLoseFocus();
            }
            focus = widget;
            if (focus != null) {
                focus.onGainFocus();
            }
        }
    }

    @Override
    public UIWidget getFocus() {
        return focus;
    }

    @Override
    public boolean isReleasingMouse() {
        for (UIScreenLayer screen : screens) {
            if (screen.isReleasingMouse()) {
                return true;
            }
        }
        return forceReleaseMouse;
    }

    @Override
    public boolean isForceReleasingMouse() {
        return forceReleaseMouse;
    }

    @Override
    public void setForceReleasingMouse(boolean value) {
        forceReleaseMouse = value;
    }

    /*
      The following events will capture the mouse and keyboard inputs. They have high priority so the GUI will
      have first pick of input
    */

    @ReceiveEvent(components = ClientComponent.class, priority = EventPriority.PRIORITY_HIGH)
    public void mouseAxisEvent(MouseAxisEvent event, EntityRef entity) {
        if (isReleasingMouse()) {
            event.consume();
        }
    }

    //mouse button events
    @ReceiveEvent(components = ClientComponent.class, priority = EventPriority.PRIORITY_HIGH)
    public void mouseButtonEvent(MouseButtonEvent event, EntityRef entity) {
        if (!Mouse.isVisible()) {
            return;
        }
        if (focus != null) {
            focus.onMouseButtonEvent(event);
            if (event.isConsumed()) {
                return;
            }
        }
        if (event.isDown()) {
            if (canvas.processMouseClick(event.getButton(), event.getMousePosition())) {
                event.consume();
            }
        } else {
            if (canvas.processMouseRelease(event.getButton(), event.getMousePosition())) {
                event.consume();
            }
        }
        if (isReleasingMouse()) {
            event.consume();
        }
    }

    //mouse wheel events
    @ReceiveEvent(components = ClientComponent.class, priority = EventPriority.PRIORITY_HIGH)
    public void mouseWheelEvent(MouseWheelEvent event, EntityRef entity) {
        if (!Mouse.isVisible()) {
            return;
        }

        if (focus != null) {
            focus.onMouseWheelEvent(event);
            if (event.isConsumed()) {
                return;
            }
        }
        if (canvas.processMouseWheel(event.getWheelTurns(), Mouse.getPosition())) {
            event.consume();
        }
        if (isReleasingMouse()) {
            event.consume();
        }
    }

    //raw input events
    @ReceiveEvent(components = ClientComponent.class, priority = EventPriority.PRIORITY_HIGH)
    public void keyEvent(KeyEvent event, EntityRef entity) {
        if (focus != null) {
            focus.onKeyEvent(event);
        }
        if (event.isDown() && !event.isConsumed() && event.getKey() == Keyboard.Key.ESCAPE) {
            for (UIScreenLayer screen : screens) {
                if (screen.isEscapeToCloseAllowed()) {
                    closeScreen(screen);
                    event.consume();
                    break;
                } else if (screen.isModal()) {
                    break;
                }
            }
        }
        for (UIScreenLayer screen : screens) {
            if (screen.isModal()) {
//                event.consume();
                return;
            }
        }
    }

    //bind input events (will be send after raw input events, if a bind button was pressed and the raw input event hasn't consumed the event)
    @ReceiveEvent(components = ClientComponent.class, priority = EventPriority.PRIORITY_HIGH)
    public void bindEvent(BindButtonEvent event, EntityRef entity) {
        if (focus != null) {
            focus.onBindEvent(event);
        }
        if (!event.isConsumed()) {
            for (UIScreenLayer layer : screens) {
                if (layer.isReleasingMouse()) {
                    layer.onBindEvent(event);
                    if (event.isConsumed() || !layer.isLowerLayerVisible()) {
                        break;
                    }
                }
            }
        }
        for (UIScreenLayer screen : screens) {
            if (screen.isModal()) {
                event.consume();
                return;
            }
        }
    }

    private void prepare(ControlWidget screen) {
        InjectionHelper.inject(screen);
        screen.onOpened();
    }

}<|MERGE_RESOLUTION|>--- conflicted
+++ resolved
@@ -23,11 +23,8 @@
 import org.slf4j.Logger;
 import org.slf4j.LoggerFactory;
 import org.terasology.asset.Assets;
-<<<<<<< HEAD
+import org.terasology.assets.ResourceUrn;
 import org.terasology.context.Context;
-=======
-import org.terasology.assets.ResourceUrn;
->>>>>>> c39ed0fa
 import org.terasology.engine.SimpleUri;
 import org.terasology.engine.module.ModuleManager;
 import org.terasology.entitySystem.entity.EntityRef;
@@ -66,25 +63,16 @@
 public class NUIManagerInternal extends BaseComponentSystem implements NUIManager {
     private Logger logger = LoggerFactory.getLogger(NUIManagerInternal.class);
     private Deque<UIScreenLayer> screens = Queues.newArrayDeque();
-<<<<<<< HEAD
     private HUDScreenLayer hudScreenLayer;
-    private BiMap<AssetUri, UIScreenLayer> screenLookup = HashBiMap.create();
-=======
-    private HUDScreenLayer hudScreenLayer = new HUDScreenLayer();
     private BiMap<ResourceUrn, UIScreenLayer> screenLookup = HashBiMap.create();
->>>>>>> c39ed0fa
     private CanvasControl canvas;
     private WidgetLibrary widgetsLibrary;
     private UIWidget focus;
 
     private boolean forceReleaseMouse;
 
-<<<<<<< HEAD
-    private Map<AssetUri, ControlWidget> overlays = Maps.newLinkedHashMap();
+    private Map<ResourceUrn, ControlWidget> overlays = Maps.newLinkedHashMap();
     private Context context;
-=======
-    private Map<ResourceUrn, ControlWidget> overlays = Maps.newLinkedHashMap();
->>>>>>> c39ed0fa
 
     public NUIManagerInternal(CanvasRenderer renderer, Context context) {
         this.context = context;
@@ -394,95 +382,6 @@
         for (ControlWidget widget : overlays.values()) {
             widget.update(delta);
         }
-<<<<<<< HEAD
-
-        if (autoReloadEnabled) {
-            try {
-                if (autoReloadWatchService == null) {
-                    autoReloadWatchService = FileSystems.getDefault().newWatchService();
-                    // TODO dispose watch service properly. As it is only for debugging it does not matter much.
-                    autoReloadingScreensUris = Sets.newHashSet();
-                    watchedDirectories = Sets.newHashSet();
-                    watchKeyToPathMap = Maps.newHashMap();
-                    filePathToAssetUriMap = Maps.newHashMap();
-                }
-                registerCurrentScreensForAutoReloading();
-                reloadChangedScreens();
-            } catch (IOException e) {
-                throw new RuntimeException(e);
-            } catch (URISyntaxException e) {
-                throw new RuntimeException();
-            } catch (InterruptedException e) {
-                Thread.currentThread().interrupt();
-            }
-        }
-    }
-
-    private void registerCurrentScreensForAutoReloading() throws URISyntaxException, IOException {
-        for (AssetUri uri: screenLookup.keySet()) {
-            if (!autoReloadingScreensUris.contains(uri)) {
-                autoReloadingScreensUris.add(uri);
-                List<URL> urls = context.get(AssetManager.class).getAssetURLs(uri);
-                URL firstURL = urls.get(0);
-                Path filePath = Paths.get(firstURL.toURI());
-                Path directory = filePath.getParent();
-                if (!watchedDirectories.contains(directory)) {
-                    watchedDirectories.add(directory);
-                    WatchKey watchKey = directory.register(autoReloadWatchService, StandardWatchEventKinds.ENTRY_MODIFY,
-                            StandardWatchEventKinds.ENTRY_CREATE);
-                    watchKeyToPathMap.put(watchKey, directory);
-                    logger.info("Watching directory {} for screen ui file changes", directory);
-                }
-
-                filePathToAssetUriMap.put(filePath, uri);
-            }
-        }
-    }
-
-    private void reloadChangedScreens() throws InterruptedException {
-        while (true) {
-            WatchKey key = autoReloadWatchService.poll();
-            if (key == null) {
-                return;
-            }
-            Path directory = watchKeyToPathMap.get(key);
-            for (WatchEvent<?> event: key.pollEvents()) {
-                WatchEvent.Kind<?> kind = event.kind();
-                Path relativePath = (Path) event.context();
-                if (kind == StandardWatchEventKinds.OVERFLOW) {
-                    logger.warn("Can't keep up with screen changes");
-                    continue;
-                } else if (kind == StandardWatchEventKinds.ENTRY_MODIFY
-                        || kind == StandardWatchEventKinds.ENTRY_CREATE) {
-                    /*
-                     * Reason for ENTRY_CREATE watching: Create events get also sent at renames.
-                     * Some editors perform a rename when they save to do it atomically
-                     */
-
-                    Path fullPath = directory.resolve(relativePath);
-                    logger.info("File in folder with screens changed: {}", fullPath);
-
-                    AssetUri uri = filePathToAssetUriMap.get(fullPath);
-                    if (uri != null) {
-
-                        UIData uiData = context.get(AssetManager.class).loadAssetData(uri, UIData.class);
-                        if (uiData != null) {
-                            context.get(AssetManager.class).generateAsset(uri, uiData);
-
-                            closeScreenWithoutEvent(uri);
-                            pushScreen(uri);
-
-                            logger.info("Reloaded screen {}", uri);
-                        } else {
-                            logger.error("Failed to reload screen {}", uri);
-                        }
-                    }
-                }
-            }
-            key.reset();
-        }
-=======
->>>>>>> c39ed0fa
     }
 
     @Override
