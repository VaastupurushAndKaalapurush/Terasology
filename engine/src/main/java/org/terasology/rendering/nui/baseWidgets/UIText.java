/*
 * Copyright 2013 MovingBlocks
 *
 * Licensed under the Apache License, Version 2.0 (the "License");
 * you may not use this file except in compliance with the License.
 * You may obtain a copy of the License at
 *
 *  http://www.apache.org/licenses/LICENSE-2.0
 *
 * Unless required by applicable law or agreed to in writing, software
 * distributed under the License is distributed on an "AS IS" BASIS,
 * WITHOUT WARRANTIES OR CONDITIONS OF ANY KIND, either express or implied.
 * See the License for the specific language governing permissions and
 * limitations under the License.
 */
package org.terasology.rendering.nui.baseWidgets;

import com.google.common.collect.Lists;
import org.slf4j.Logger;
import org.slf4j.LoggerFactory;
import org.terasology.asset.Assets;
import org.terasology.input.Keyboard;
import org.terasology.input.MouseInput;
import org.terasology.input.events.KeyEvent;
import org.terasology.math.Border;
import org.terasology.math.Rect2i;
import org.terasology.math.TeraMath;
import org.terasology.math.Vector2i;
import org.terasology.rendering.assets.TextureRegion;
import org.terasology.rendering.assets.font.Font;
import org.terasology.rendering.nui.BaseInteractionListener;
import org.terasology.rendering.nui.Canvas;
import org.terasology.rendering.nui.CoreWidget;
import org.terasology.rendering.nui.InteractionListener;
import org.terasology.rendering.nui.SubRegion;
import org.terasology.rendering.nui.TextLineBuilder;
import org.terasology.rendering.nui.databinding.Binding;
import org.terasology.rendering.nui.databinding.DefaultBinding;

import java.awt.*;
import java.awt.datatransfer.DataFlavor;
import java.awt.datatransfer.StringSelection;
import java.awt.datatransfer.Transferable;
import java.awt.datatransfer.UnsupportedFlavorException;
import java.io.IOException;
import java.util.List;

/**
 * @author Immortius
 */
public class UIText extends CoreWidget {

    private static final Logger logger = LoggerFactory.getLogger(UIText.class);

    private static final float BLINK_RATE = 0.25f;

    private float blinkCounter;

    private TextureRegion cursorTexture;
    private Binding<String> text = new DefaultBinding<>("");
    private boolean multiline;

    private int cursorPosition;
    private int selectionStart;

    private Border lastMargin = Border.ZERO;
    private int lastWidth;
    private Font lastFont;

    private List<TextEventListener> listeners = Lists.newArrayList();

    private int offset = 0;

    private InteractionListener interactionListener = new BaseInteractionListener() {
        boolean dragging = false;

        @Override
        public boolean onMouseClick(MouseInput button, Vector2i pos) {
            if (button == MouseInput.MOUSE_LEFT) {
                moveCursor(pos, false);
                dragging = true;
                return true;
            }
            return false;
        }

        @Override
        public void onMouseDrag(Vector2i pos) {
            if (dragging) {
                moveCursor(pos, true);
            }
        }

        @Override
        public void onMouseRelease(MouseInput button, Vector2i pos) {
            if (button == MouseInput.MOUSE_LEFT) {
                dragging = false;
            }
        }
    };

    public UIText() {
        cursorTexture = Assets.getTexture("engine:white");
    }

    public UIText(String id) {
        super(id);
        cursorTexture = Assets.getTexture("engine:white");
    }

    @Override
    public void onDraw(Canvas canvas) {
        if (text.get() == null) {
            text.set("");
        }
        lastMargin = canvas.getCurrentStyle().getMargin();
        lastFont = canvas.getCurrentStyle().getFont();
        lastWidth = canvas.size().x - lastMargin.getTotalWidth();
        canvas.addInteractionRegion(interactionListener);
        correctCursor();

        try (SubRegion ignored = canvas.subRegion(lastMargin.shrink(canvas.getRegion()), true)) {
            try (SubRegion ignored2 = canvas.subRegion(Rect2i.createFromMinAndSize(-offset, 0, lastFont.getWidth(getText()) + 1, lastFont.getLineHeight()), false)) {
                canvas.drawText(text.get(), canvas.getRegion());
                if (isFocused()) {
                    if (hasSelection()) {
                        drawSelection(canvas);
                    } else {
                        drawCursor(canvas);
                    }
                }
            }
        }
    }

    private void drawSelection(Canvas canvas) {
        Font font = canvas.getCurrentStyle().getFont();

        int start = Math.min(cursorPosition, selectionStart);
        int end = Math.max(cursorPosition, selectionStart);

        String beforeCursor = text.get().substring(0, start);
        String selectionText = text.get().substring(start, end);

        // TODO: Support multiline text boxes
        // TODO: Support different text alignments
        List<String> lines = TextLineBuilder.getLines(font, beforeCursor, canvas.size().x);
        int lastLineWidth = font.getWidth(lines.get(lines.size() - 1));

        Vector2i selectionTopLeft = new Vector2i(lastLineWidth, (lines.size() - 1) * font.getLineHeight());
        int selectionWidth = font.getWidth(selectionText);
        Rect2i region = Rect2i.createFromMinAndSize(selectionTopLeft.x, selectionTopLeft.y, selectionWidth, font.getLineHeight());

        canvas.drawTexture(cursorTexture, region, canvas.getCurrentStyle().getTextColor());
        canvas.drawTextRaw(selectionText, font, canvas.getCurrentStyle().getTextColor().inverse(), region);

    }

    private void drawCursor(Canvas canvas) {
        if (blinkCounter < BLINK_RATE) {
            Font font = canvas.getCurrentStyle().getFont();
            String beforeCursor = text.get();
            if (cursorPosition < text.get().length()) {
                beforeCursor = beforeCursor.substring(0, cursorPosition);
            }
            List<String> lines = TextLineBuilder.getLines(font, beforeCursor, canvas.size().x);

            // TODO: Support multiline text boxes
            // TODO: Support different alignments

            int lastLineWidth = font.getWidth(lines.get(lines.size() - 1));
            Rect2i region = Rect2i.createFromMinAndSize(lastLineWidth, (lines.size() - 1) * font.getLineHeight(),
                    1, font.getLineHeight());
            canvas.drawTexture(cursorTexture, region, canvas.getCurrentStyle().getTextColor());
        }
    }

    @Override
    public Vector2i calcContentSize(Canvas canvas, Vector2i areaHint) {
        Font font = canvas.getCurrentStyle().getFont();
        if (isMultiline()) {
            List<String> lines = TextLineBuilder.getLines(font, text.get(), areaHint.x);
            return font.getSize(lines);
        } else {
<<<<<<< HEAD
            Font font = canvas.getCurrentStyle().getFont();
=======
>>>>>>> 35458322
            return new Vector2i(font.getWidth(getText()), font.getLineHeight());
        }
    }

    @Override
    public void onKeyEvent(KeyEvent event) {
        correctCursor();
        if (event.isDown() && lastFont != null) {
            String fullText = text.get();

            switch (event.getKey().getId()) {
                case Keyboard.KeyId.BACKSPACE: {
                    if (hasSelection()) {
                        removeSelection();
                    } else if (cursorPosition > 0) {
                        String before = fullText.substring(0, cursorPosition - 1);
                        String after = fullText.substring(cursorPosition);
                        setText(before + after);
                        cursorPosition--;
                        selectionStart = cursorPosition;
                    }
                    break;
                }
                case Keyboard.KeyId.DELETE: {
                    if (hasSelection()) {
                        removeSelection();
                    } else if (cursorPosition < fullText.length()) {
                        String before = fullText.substring(0, cursorPosition);
                        String after = fullText.substring(cursorPosition + 1);
                        setText(before + after);
                    }
                    break;
                }
                case Keyboard.KeyId.LEFT: {
                    if (hasSelection() && !isSelectionModifierActive()) {
                        cursorPosition = Math.min(cursorPosition, selectionStart);
                        selectionStart = cursorPosition;
                    } else if (cursorPosition > 0) {
                        cursorPosition--;
                        if (!isSelectionModifierActive()) {
                            selectionStart = cursorPosition;
                        }
                    }
                    break;
                }
                case Keyboard.KeyId.RIGHT: {
                    if (hasSelection() && !isSelectionModifierActive()) {
                        cursorPosition = Math.max(cursorPosition, selectionStart);
                        selectionStart = cursorPosition;
                    } else if (cursorPosition < fullText.length()) {
                        cursorPosition++;
                        if (!isSelectionModifierActive()) {
                            selectionStart = cursorPosition;
                        }
                    }
                    break;
                }
                case Keyboard.KeyId.HOME: {
                    cursorPosition = 0;
                    offset = 0;
                    if (!isSelectionModifierActive()) {
                        selectionStart = cursorPosition;
                    }
                    break;
                }
                case Keyboard.KeyId.END: {
                    cursorPosition = fullText.length();
                    offset = lastFont.getWidth(fullText) - lastWidth + 1;
                    if (!isSelectionModifierActive()) {
                        selectionStart = cursorPosition;
                    }
                    break;
                }
                case Keyboard.KeyId.ENTER: {
                    for (TextEventListener listener : listeners) {
                        listener.onEnterPressed(this);
                    }
                    break;
                }
                default: {
                    if (org.terasology.input.Keyboard.isKeyDown(Keyboard.KeyId.LEFT_CTRL) || org.terasology.input.Keyboard.isKeyDown(Keyboard.KeyId.RIGHT_CTRL)) {
                        if (event.getKey() == Keyboard.Key.V) {
                            removeSelection();
                            paste();
                            break;
                        } else if (event.getKey() == Keyboard.Key.C) {
                            copySelection();
                            break;
                        } else if (event.getKey() == Keyboard.Key.X) {
                            copySelection();
                            removeSelection();
                            break;
                        }
                    }
                    if (event.getKeyCharacter() != 0 && lastFont.hasCharacter(event.getKeyCharacter())) {
                        String before = fullText.substring(0, Math.min(cursorPosition, selectionStart));
                        String after = fullText.substring(Math.max(cursorPosition, selectionStart));
                        setText(before + event.getKeyCharacter() + after);
                        cursorPosition = Math.min(cursorPosition, selectionStart) + 1;
                        selectionStart = cursorPosition;
                    }
                    break;
                }
            }
        }
        updateOffset();
    }

    private void updateOffset() {
        String before = getText().substring(0, cursorPosition);
        int cursorDist = lastFont.getWidth(before);
        if (cursorDist < offset) {
            offset = cursorDist;
        }
        if (cursorDist > offset + lastWidth) {
            offset = cursorDist - lastWidth + 1;
        }
    }

    private boolean isSelectionModifierActive() {
        return Keyboard.isKeyDown(Keyboard.KeyId.LEFT_SHIFT) || Keyboard.isKeyDown(Keyboard.KeyId.RIGHT_SHIFT);
    }

    private boolean hasSelection() {
        return cursorPosition != selectionStart;
    }

    private void removeSelection() {
        if (hasSelection()) {
            String before = getText().substring(0, Math.min(cursorPosition, selectionStart));
            String after = getText().substring(Math.max(cursorPosition, selectionStart));
            setText(before + after);
            cursorPosition = Math.min(cursorPosition, selectionStart);
            selectionStart = cursorPosition;
        }
    }

    private void copySelection() {
        if (hasSelection()) {
            String fullText = getText();
            String selection = fullText.substring(Math.min(selectionStart, cursorPosition), Math.max(selectionStart, cursorPosition));
            setClipboardContents(selection);
        }
    }

    private void paste() {
        String fullText = getText();
        String before = fullText.substring(0, cursorPosition);
        String after = fullText.substring(cursorPosition);
        String pasted = getClipboardContents();
        setText(before + pasted + after);
        cursorPosition += pasted.length();
        selectionStart = cursorPosition;
    }

    private String getClipboardContents() {
        Transferable t = Toolkit.getDefaultToolkit().getSystemClipboard().getContents(null);

        try {
            if (t != null && t.isDataFlavorSupported(DataFlavor.stringFlavor)) {
                return (String) t.getTransferData(DataFlavor.stringFlavor);
            }
        } catch (UnsupportedFlavorException | IOException e) {
            logger.warn("Failed to get data from clipboard", e);
        }

        return "";
    }

    private void setClipboardContents(String str) {
        Toolkit.getDefaultToolkit().getSystemClipboard().setContents(new StringSelection(str), null);
    }

    private void moveCursor(Vector2i pos, boolean selecting) {
        if (lastFont != null) {
            pos.x -= lastMargin.getLeft();
            pos.x += offset;
            pos.y -= lastMargin.getTop();
            List<String> lines = TextLineBuilder.getLines(lastFont, getText(), Integer.MAX_VALUE);
            int lineIndex = TeraMath.clamp(pos.y / lastFont.getLineHeight(), 0, lines.size() - 1);
            int newCursorPos = 0;
            int totalWidth = 0;
            for (char c : lines.get(lineIndex).toCharArray()) {
                int charWidth = lastFont.getWidth(c);
                if (totalWidth + charWidth / 2 >= pos.x) {
                    break;
                }
                newCursorPos++;
                totalWidth += charWidth;
            }
            for (int i = 0; i < lineIndex; ++i) {
                newCursorPos += lines.get(i).length() + 1;
            }
            cursorPosition = newCursorPos;
            if (!isSelectionModifierActive() && !selecting) {
                selectionStart = cursorPosition;
            }

            updateOffset();
        }
    }

    public void bindText(Binding<String> binding) {
        text = binding;
    }

    public String getText() {
        return text.get();
    }

    public void setText(String val) {
        text.set(val);
    }

    public boolean isMultiline() {
        return multiline;
    }

    public void setMultiline(boolean multiline) {
        this.multiline = multiline;
    }

    public void subscribe(TextEventListener listener) {
        listeners.add(listener);
    }

    public void unsubscribe(TextEventListener listener) {
        listeners.remove(listener);
    }

    @Override
    public void update(float delta) {
        super.update(delta);

        blinkCounter += delta;
        while (blinkCounter > 2 * BLINK_RATE) {
            blinkCounter -= 2 * BLINK_RATE;
        }
    }

    private void correctCursor() {
        cursorPosition = TeraMath.clamp(cursorPosition, 0, getText().length());
        selectionStart = TeraMath.clamp(selectionStart, 0, getText().length());
    }
}<|MERGE_RESOLUTION|>--- conflicted
+++ resolved
@@ -182,10 +182,6 @@
             List<String> lines = TextLineBuilder.getLines(font, text.get(), areaHint.x);
             return font.getSize(lines);
         } else {
-<<<<<<< HEAD
-            Font font = canvas.getCurrentStyle().getFont();
-=======
->>>>>>> 35458322
             return new Vector2i(font.getWidth(getText()), font.getLineHeight());
         }
     }
