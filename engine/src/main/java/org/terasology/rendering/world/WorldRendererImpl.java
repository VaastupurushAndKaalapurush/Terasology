--- conflicted
+++ resolved
@@ -144,11 +144,7 @@
     private ImmutableFBOs immutableFBOs;
     private DisplayResolutionDependentFBOs displayResolutionDependentFBOs;
     private ShadowMapResolutionDependentFBOs shadowMapResolutionDependentFBOs;
-<<<<<<< HEAD
     private OpenVRProvider vrProvider;
-=======
-    private ImmutableFBOs immutableFBOs;
->>>>>>> 755cac3b
 
     /**
      * Instantiates a WorldRenderer implementation.
@@ -402,8 +398,6 @@
         Node finalPostProcessingNode = nodeFactory.createInstance(FinalPostProcessingNode.class);
         renderGraph.addNode(finalPostProcessingNode, "finalPostProcessingNode");
 
-        // END OF THE SECOND REFACTORING PASS TO SWITCH NODES TO THE NEW ARCHITECTURE - each PR moves this line down.
-
         Node copyToVRFrameBufferNode = nodeFactory.createInstance(CopyImageToHMDNode.class);
         renderGraph.addNode(copyToVRFrameBufferNode, "copyToVRFrameBufferNode");
 
