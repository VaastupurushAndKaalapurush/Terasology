/*
 * Copyright 2013 MovingBlocks
 *
 * Licensed under the Apache License, Version 2.0 (the "License");
 * you may not use this file except in compliance with the License.
 * You may obtain a copy of the License at
 *
 *      http://www.apache.org/licenses/LICENSE-2.0
 *
 * Unless required by applicable law or agreed to in writing, software
 * distributed under the License is distributed on an "AS IS" BASIS,
 * WITHOUT WARRANTIES OR CONDITIONS OF ANY KIND, either express or implied.
 * See the License for the specific language governing permissions and
 * limitations under the License.
 */

package org.terasology.rendering.md5;

import com.google.common.base.Charsets;
import com.google.common.collect.Lists;
import gnu.trove.list.TIntList;
import gnu.trove.list.array.TIntArrayList;
import org.terasology.assets.ResourceUrn;
import org.terasology.assets.format.AbstractAssetFileFormat;
import org.terasology.assets.format.AssetDataFile;
import org.terasology.assets.module.annotations.RegisterAssetFileFormat;
import org.terasology.math.AABB;
import org.terasology.math.geom.Quat4f;
import org.terasology.math.geom.Vector3f;
import org.terasology.rendering.assets.animation.MeshAnimationData;
import org.terasology.rendering.assets.animation.MeshAnimationFrame;

import java.io.BufferedReader;
import java.io.IOException;
import java.io.InputStream;
import java.io.InputStreamReader;
import java.util.ArrayList;
import java.util.Arrays;
import java.util.List;
import java.util.regex.Matcher;
import java.util.regex.Pattern;
import java.util.stream.Collectors;

/**
 */
@RegisterAssetFileFormat
public class MD5AnimationLoader extends AbstractAssetFileFormat<MeshAnimationData> {

<<<<<<< HEAD
    private static final String INTEGER_PATTERN = "((?:[\\+-]?\\d+)(?:[eE][\\+-]?\\d+)?)";
    private static final String FLOAT_PATTERN = "([-+]?[0-9]*\\.?[0-9]+)";
    private static final String VECTOR3_PATTERN = "\\(\\s*" + FLOAT_PATTERN + "\\s+" + FLOAT_PATTERN + "\\s+" + FLOAT_PATTERN + "\\s+\\)";

=======
>>>>>>> fa771214
    private static final int POSITION_X_FLAG = 0x1;
    private static final int POSITION_Y_FLAG = 0x2;
    private static final int POSITION_Z_FLAG = 0x4;
    private static final int ORIENTATION_X_FLAG = 0x8;
    private static final int ORIENTATION_Y_FLAG = 0x10;
    private static final int ORIENTATION_Z_FLAG = 0x20;

    private Pattern jointPattern = Pattern.compile("\"(.*)\"\\s+" + MD5Patterns.INTEGER_PATTERN + 
            "\\s*" + MD5Patterns.INTEGER_PATTERN + "\\s*" + MD5Patterns.INTEGER_PATTERN);
    private Pattern doubleVectorPattern = Pattern.compile(MD5Patterns.VECTOR3_PATTERN + 
            "\\s*" + MD5Patterns.VECTOR3_PATTERN);
    private Pattern frameStartPattern = Pattern.compile("frame " + MD5Patterns.INTEGER_PATTERN + " \\{");

    public MD5AnimationLoader() {
        super("md5anim");
    }

    @Override
    public MeshAnimationData load(ResourceUrn urn, List<AssetDataFile> inputs) throws IOException {
        try (InputStream stream = inputs.get(0).openStream()) {
            MD5 md5 = parse(stream);
            return createAnimation(md5);
        } catch (NumberFormatException e) {
            throw new IOException("Error parsing " + inputs.get(0).getFilename(), e);
        }
    }

    private MeshAnimationData createAnimation(MD5 md5) {
        List<String> boneNames = Lists.newArrayListWithCapacity(md5.numJoints);
        TIntList boneParents = new TIntArrayList(md5.numJoints);
        for (int i = 0; i < md5.numJoints; ++i) {
            boneNames.add(md5.joints[i].name);
            boneParents.add(md5.joints[i].parent);
        }
        float timePerFrame = 1.0f / md5.frameRate;

        List<MeshAnimationFrame> frames = Lists.newArrayList();
        for (int frameIndex = 0; frameIndex < md5.numFrames; ++frameIndex) {
            MD5Frame frame = md5.frames[frameIndex];
            List<Vector3f> positions = Lists.newArrayListWithExpectedSize(md5.numJoints);
            List<Vector3f> rawRotations = Lists.newArrayListWithExpectedSize(md5.numJoints);
            for (int i = 0; i < md5.numJoints; ++i) {
                positions.add(new Vector3f(md5.baseFramePosition[i]));
                rawRotations.add(new Vector3f(md5.baseFrameOrientation[i]));
            }

            for (int jointIndex = 0; jointIndex < md5.numJoints; ++jointIndex) {
                int compIndex = 0;
                if ((md5.joints[jointIndex].flags & POSITION_X_FLAG) != 0) {
                    positions.get(jointIndex).x = frame.components[md5.joints[jointIndex].startIndex + compIndex];
                    compIndex++;
                }
                if ((md5.joints[jointIndex].flags & POSITION_Y_FLAG) != 0) {
                    positions.get(jointIndex).y = frame.components[md5.joints[jointIndex].startIndex + compIndex];
                    compIndex++;
                }
                if ((md5.joints[jointIndex].flags & POSITION_Z_FLAG) != 0) {
                    positions.get(jointIndex).z = frame.components[md5.joints[jointIndex].startIndex + compIndex];
                    compIndex++;
                }
                if ((md5.joints[jointIndex].flags & ORIENTATION_X_FLAG) != 0) {
                    rawRotations.get(jointIndex).x = frame.components[md5.joints[jointIndex].startIndex + compIndex];
                    compIndex++;
                }
                if ((md5.joints[jointIndex].flags & ORIENTATION_Y_FLAG) != 0) {
                    rawRotations.get(jointIndex).y = frame.components[md5.joints[jointIndex].startIndex + compIndex];
                    compIndex++;
                }
                if ((md5.joints[jointIndex].flags & ORIENTATION_Z_FLAG) != 0) {
                    rawRotations.get(jointIndex).z = frame.components[md5.joints[jointIndex].startIndex + compIndex];
                }
            }

            List<Quat4f> rotations = rawRotations.stream().map(rot ->
                    MD5ParserCommon.completeQuat4f(rot.x, rot.y, rot.z)).collect(Collectors.toCollection(ArrayList::new));

            // Rotate just the root bone to correct for coordinate system differences
            rotations.set(0, MD5ParserCommon.correctQuat4f(rotations.get(0)));
            positions.set(0, MD5ParserCommon.correctOffset(positions.get(0)));


            frames.add(new MeshAnimationFrame(positions, rotations));

        }
        AABB aabb = AABB.createEncompassing(Arrays.asList(md5.bounds));
        return new MeshAnimationData(boneNames, boneParents, frames, timePerFrame, aabb);
    }


    private MD5 parse(InputStream stream) throws IOException {
        BufferedReader reader = new BufferedReader(new InputStreamReader(stream, Charsets.UTF_8));
        MD5 md5 = new MD5();
        String line = MD5ParserCommon.readToLine(reader, "MD5Version ");
        md5.version = Integer.parseInt(line.split(" ", 3)[1]);

        line = MD5ParserCommon.readToLine(reader, "commandline ");
        Matcher commandlineMatch = Pattern.compile(MD5Patterns.COMMAND_LINE_PATTERN).matcher(line);
        if (commandlineMatch.matches()) {
            md5.commandline = commandlineMatch.group(1);
        }

        line = MD5ParserCommon.readToLine(reader, "numFrames ");
        md5.numFrames = Integer.parseInt(line.split(" ", 3)[1]);
        line = MD5ParserCommon.readToLine(reader, "numJoints ");
        md5.numJoints = Integer.parseInt(line.split(" ", 3)[1]);
        line = MD5ParserCommon.readToLine(reader, "frameRate ");
        md5.frameRate = Integer.parseInt(line.split(" ", 3)[1]);
        line = MD5ParserCommon.readToLine(reader, "numAnimatedComponents ");
        md5.numAnimatedComponents = Integer.parseInt(line.split(" ", 3)[1]);

        MD5ParserCommon.readToLine(reader, "hierarchy {");
        readHierarchy(reader, md5);

        MD5ParserCommon.readToLine(reader, "bounds {");
        readBounds(reader, md5);

        MD5ParserCommon.readToLine(reader, "baseframe {");
        readBaseFrames(reader, md5);

        readFrames(reader, md5);

        return md5;
    }

    private void readFrames(BufferedReader reader, MD5 md5) throws IOException {
        md5.frames = new MD5Frame[md5.numFrames];
        for (int i = 0; i < md5.numFrames; ++i) {
            String frameStart = MD5ParserCommon.readToLine(reader, "frame ");
            Matcher frameStartMatcher = frameStartPattern.matcher(frameStart);
            if (!frameStartMatcher.find()) {
                throw new IOException("Invalid frame line: \"" + frameStart + "\"");
            }
            int frameIndex = Integer.parseInt(frameStartMatcher.group(1));

            MD5Frame frame = new MD5Frame();
            frame.components = new float[md5.numAnimatedComponents];
            int componentsRead = 0;
            while (componentsRead < md5.numAnimatedComponents) {
                String line = MD5ParserCommon.readNextLine(reader);
                String[] components = line.trim().split("\\s+");
                for (String component : components) {
                    frame.components[componentsRead++] = Float.parseFloat(component);
                }
            }
            md5.frames[frameIndex] = frame;
        }
    }

    private void readBaseFrames(BufferedReader reader, MD5 md5) throws IOException {
        md5.baseFramePosition = new Vector3f[md5.numJoints];
        md5.baseFrameOrientation = new Vector3f[md5.numJoints];
        for (int i = 0; i < md5.numJoints; ++i) {
            String line = MD5ParserCommon.readNextLine(reader);
            Matcher matcher = doubleVectorPattern.matcher(line);
            if (!matcher.find()) {
                throw new IOException("Invalid base frame line: \"" + line + "\"");
            }
            md5.baseFramePosition[i] = MD5ParserCommon.readVector3f(matcher.group(1), matcher.group(2), matcher.group(3));
            md5.baseFrameOrientation[i] = MD5ParserCommon.readVector3f(matcher.group(4), matcher.group(5), matcher.group(6));
        }
    }

    private void readBounds(BufferedReader reader, MD5 md5) throws IOException {
        md5.bounds = new AABB[md5.numFrames];
        for (int i = 0; i < md5.numFrames; ++i) {
            String line = MD5ParserCommon.readNextLine(reader);
            Matcher matcher = doubleVectorPattern.matcher(line);
            if (!matcher.find()) {
                throw new IOException("Invalid bounds line: \"" + line + "\"");
            }
            Vector3f a = MD5ParserCommon.readVector3fAndCorrect(matcher.group(1), matcher.group(2), matcher.group(3));
            Vector3f b = MD5ParserCommon.readVector3fAndCorrect(matcher.group(4), matcher.group(5), matcher.group(6));
            Vector3f min = new Vector3f();
            min.x = Math.min(a.x, b.x);
            min.y = Math.min(a.y, b.y);
            min.z = Math.min(a.z, b.z);
            Vector3f max = new Vector3f();
            max.x = Math.max(a.x, b.x);
            max.y = Math.max(a.y, b.y);
            max.z = Math.max(a.z, b.z);
            md5.bounds[i] = AABB.createMinMax(min, max);
        }
    }

    private void readHierarchy(BufferedReader reader, MD5 md5) throws IOException {
        md5.joints = new MD5Joint[md5.numJoints];
        for (int i = 0; i < md5.numJoints; ++i) {
            String line = MD5ParserCommon.readNextLine(reader);
            Matcher matcher = jointPattern.matcher(line);
            if (!matcher.find()) {
                throw new IOException("Invalid joint line: \"" + line + "\"");
            }
            MD5Joint joint = new MD5Joint();
            joint.name = matcher.group(1);
            joint.parent = Integer.parseInt(matcher.group(2));
            joint.flags = Integer.parseInt(matcher.group(3));
            joint.startIndex = Integer.parseInt(matcher.group(4));
            md5.joints[i] = joint;
        }
    }

    private static class MD5 {
        public int version;
        public String commandline;
        public int numFrames;
        public int numJoints;
        public int frameRate;
        public int numAnimatedComponents;

        public MD5Joint[] joints;
        public AABB[] bounds;
        public Vector3f[] baseFramePosition;
        public Vector3f[] baseFrameOrientation;
        public MD5Frame[] frames;
    }

    public static class MD5Joint {
        public String name;
        public int parent;
        public int flags;
        public int startIndex;
    }

    public static class MD5Frame {
        public float[] components;
    }
}<|MERGE_RESOLUTION|>--- conflicted
+++ resolved
@@ -46,13 +46,6 @@
 @RegisterAssetFileFormat
 public class MD5AnimationLoader extends AbstractAssetFileFormat<MeshAnimationData> {
 
-<<<<<<< HEAD
-    private static final String INTEGER_PATTERN = "((?:[\\+-]?\\d+)(?:[eE][\\+-]?\\d+)?)";
-    private static final String FLOAT_PATTERN = "([-+]?[0-9]*\\.?[0-9]+)";
-    private static final String VECTOR3_PATTERN = "\\(\\s*" + FLOAT_PATTERN + "\\s+" + FLOAT_PATTERN + "\\s+" + FLOAT_PATTERN + "\\s+\\)";
-
-=======
->>>>>>> fa771214
     private static final int POSITION_X_FLAG = 0x1;
     private static final int POSITION_Y_FLAG = 0x2;
     private static final int POSITION_Z_FLAG = 0x4;
@@ -60,9 +53,9 @@
     private static final int ORIENTATION_Y_FLAG = 0x10;
     private static final int ORIENTATION_Z_FLAG = 0x20;
 
-    private Pattern jointPattern = Pattern.compile("\"(.*)\"\\s+" + MD5Patterns.INTEGER_PATTERN + 
+    private Pattern jointPattern = Pattern.compile("\"(.*)\"\\s+" + MD5Patterns.INTEGER_PATTERN +
             "\\s*" + MD5Patterns.INTEGER_PATTERN + "\\s*" + MD5Patterns.INTEGER_PATTERN);
-    private Pattern doubleVectorPattern = Pattern.compile(MD5Patterns.VECTOR3_PATTERN + 
+    private Pattern doubleVectorPattern = Pattern.compile(MD5Patterns.VECTOR3_PATTERN +
             "\\s*" + MD5Patterns.VECTOR3_PATTERN);
     private Pattern frameStartPattern = Pattern.compile("frame " + MD5Patterns.INTEGER_PATTERN + " \\{");
 
