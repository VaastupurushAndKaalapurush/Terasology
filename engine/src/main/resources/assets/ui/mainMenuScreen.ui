--- conflicted
+++ resolved
@@ -72,17 +72,13 @@
                         "text" : "Settings"
                     },
                     {
-<<<<<<< HEAD
                         "type" : "UIButton",
                         "id" : "behavior_editor",
                         "text" : "Behavior Editor"
                     },
                     {
-                        "type" : "UISpace"
-=======
                         "type" : "UISpace",
                         "size" : [1, 64]
->>>>>>> 0d033f9c
                     },
                     {
                         "type" : "UIButton",
