package org.terasology.entitySystem;

import org.junit.Before;
import org.junit.Test;
import org.terasology.components.LocationComponent;
import org.terasology.entitySystem.pojo.PojoPrefabManager;
import org.terasology.entitySystem.stubs.StringComponent;

import javax.vecmath.Vector3f;

import static org.junit.Assert.*;

/**
 * @author Immortius <immortius@gmail.com>
 */
public class PojoPrefabManagerTest {

    public static final String PrefabName = "Test";
    PojoPrefabManager prefabManager;

    @Before
    public void setup() {
        prefabManager = new PojoPrefabManager();
    }

    @Test
    public void retrieveNonExistentPrefab() {
        assertNull(prefabManager.getPrefab(PrefabName));
    }

    @Test
    public void createPrefab() {
        Prefab ref = prefabManager.createPrefab(PrefabName);
        assertNotNull(ref);
        assertEquals(PrefabName, ref.getName());
        assertTrue(prefabManager.exists(PrefabName));
    }
    
    @Test
    public void retrievePrefab() {
        prefabManager.createPrefab(PrefabName);
        Prefab ref = prefabManager.getPrefab(PrefabName);
        assertNotNull(ref);
        assertEquals(PrefabName, ref.getName());
    }

    @Test
    public void errorIfCreatePrefabWithUsedName() {
        assertEquals(prefabManager.createPrefab(PrefabName), prefabManager.createPrefab(PrefabName));
    }

    @Test
    public void prefabRefEquals() {
        prefabManager.createPrefab(PrefabName);

        assertEquals(prefabManager.getPrefab(PrefabName), prefabManager.getPrefab(PrefabName));
    }
    
    @Test
    public void addAndRetrieveComponent() {
        Prefab prefab = prefabManager.createPrefab(PrefabName);
        StringComponent comp = prefab.setComponent(new StringComponent());
        assertNotNull(comp);

        assertEquals(comp, prefab.getComponent(StringComponent.class));
    }


    @Test
    public void testPrefabInheritance() {
        Prefab parentPrefab = prefabManager.createPrefab("parentPrefab");

        LocationComponent testComponent = new LocationComponent();
        parentPrefab.setComponent(testComponent);


        Prefab prefab = prefabManager.createPrefab(PrefabName);
        prefab.addParent(parentPrefab);

        assertEquals(testComponent, prefab.getComponent(testComponent.getClass()));

        prefab.getComponent(testComponent.getClass()).position.set(1, 1, 1);

<<<<<<< HEAD
        assertNotSame(testComponent,  prefab.getComponent(testComponent.getClass()));
        assertEquals(new Vector3f(0,0,0), testComponent.position);
=======
        assertNotSame(testComponent.position,  prefab.getComponent(testComponent.getClass()).position);
>>>>>>> 7cd45f4e
    }

}
<|MERGE_RESOLUTION|>--- conflicted
+++ resolved
@@ -1,92 +1,88 @@
-package org.terasology.entitySystem;
-
-import org.junit.Before;
-import org.junit.Test;
-import org.terasology.components.LocationComponent;
-import org.terasology.entitySystem.pojo.PojoPrefabManager;
-import org.terasology.entitySystem.stubs.StringComponent;
-
-import javax.vecmath.Vector3f;
-
-import static org.junit.Assert.*;
-
-/**
- * @author Immortius <immortius@gmail.com>
- */
-public class PojoPrefabManagerTest {
-
-    public static final String PrefabName = "Test";
-    PojoPrefabManager prefabManager;
-
-    @Before
-    public void setup() {
-        prefabManager = new PojoPrefabManager();
-    }
-
-    @Test
-    public void retrieveNonExistentPrefab() {
-        assertNull(prefabManager.getPrefab(PrefabName));
-    }
-
-    @Test
-    public void createPrefab() {
-        Prefab ref = prefabManager.createPrefab(PrefabName);
-        assertNotNull(ref);
-        assertEquals(PrefabName, ref.getName());
-        assertTrue(prefabManager.exists(PrefabName));
-    }
-    
-    @Test
-    public void retrievePrefab() {
-        prefabManager.createPrefab(PrefabName);
-        Prefab ref = prefabManager.getPrefab(PrefabName);
-        assertNotNull(ref);
-        assertEquals(PrefabName, ref.getName());
-    }
-
-    @Test
-    public void errorIfCreatePrefabWithUsedName() {
-        assertEquals(prefabManager.createPrefab(PrefabName), prefabManager.createPrefab(PrefabName));
-    }
-
-    @Test
-    public void prefabRefEquals() {
-        prefabManager.createPrefab(PrefabName);
-
-        assertEquals(prefabManager.getPrefab(PrefabName), prefabManager.getPrefab(PrefabName));
-    }
-    
-    @Test
-    public void addAndRetrieveComponent() {
-        Prefab prefab = prefabManager.createPrefab(PrefabName);
-        StringComponent comp = prefab.setComponent(new StringComponent());
-        assertNotNull(comp);
-
-        assertEquals(comp, prefab.getComponent(StringComponent.class));
-    }
-
-
-    @Test
-    public void testPrefabInheritance() {
-        Prefab parentPrefab = prefabManager.createPrefab("parentPrefab");
-
-        LocationComponent testComponent = new LocationComponent();
-        parentPrefab.setComponent(testComponent);
-
-
-        Prefab prefab = prefabManager.createPrefab(PrefabName);
-        prefab.addParent(parentPrefab);
-
-        assertEquals(testComponent, prefab.getComponent(testComponent.getClass()));
-
-        prefab.getComponent(testComponent.getClass()).position.set(1, 1, 1);
-
-<<<<<<< HEAD
-        assertNotSame(testComponent,  prefab.getComponent(testComponent.getClass()));
-        assertEquals(new Vector3f(0,0,0), testComponent.position);
-=======
-        assertNotSame(testComponent.position,  prefab.getComponent(testComponent.getClass()).position);
->>>>>>> 7cd45f4e
-    }
-
-}
+package org.terasology.entitySystem;
+
+import org.junit.Before;
+import org.junit.Test;
+import org.terasology.components.LocationComponent;
+import org.terasology.entitySystem.pojo.PojoPrefabManager;
+import org.terasology.entitySystem.stubs.StringComponent;
+
+import javax.vecmath.Vector3f;
+
+import static org.junit.Assert.*;
+
+/**
+ * @author Immortius <immortius@gmail.com>
+ */
+public class PojoPrefabManagerTest {
+
+    public static final String PrefabName = "Test";
+    PojoPrefabManager prefabManager;
+
+    @Before
+    public void setup() {
+        prefabManager = new PojoPrefabManager();
+    }
+
+    @Test
+    public void retrieveNonExistentPrefab() {
+        assertNull(prefabManager.getPrefab(PrefabName));
+    }
+
+    @Test
+    public void createPrefab() {
+        Prefab ref = prefabManager.createPrefab(PrefabName);
+        assertNotNull(ref);
+        assertEquals(PrefabName, ref.getName());
+        assertTrue(prefabManager.exists(PrefabName));
+    }
+    
+    @Test
+    public void retrievePrefab() {
+        prefabManager.createPrefab(PrefabName);
+        Prefab ref = prefabManager.getPrefab(PrefabName);
+        assertNotNull(ref);
+        assertEquals(PrefabName, ref.getName());
+    }
+
+    @Test
+    public void errorIfCreatePrefabWithUsedName() {
+        assertEquals(prefabManager.createPrefab(PrefabName), prefabManager.createPrefab(PrefabName));
+    }
+
+    @Test
+    public void prefabRefEquals() {
+        prefabManager.createPrefab(PrefabName);
+
+        assertEquals(prefabManager.getPrefab(PrefabName), prefabManager.getPrefab(PrefabName));
+    }
+    
+    @Test
+    public void addAndRetrieveComponent() {
+        Prefab prefab = prefabManager.createPrefab(PrefabName);
+        StringComponent comp = prefab.setComponent(new StringComponent());
+        assertNotNull(comp);
+
+        assertEquals(comp, prefab.getComponent(StringComponent.class));
+    }
+
+
+    @Test
+    public void testPrefabInheritance() {
+        Prefab parentPrefab = prefabManager.createPrefab("parentPrefab");
+
+        LocationComponent testComponent = new LocationComponent();
+        parentPrefab.setComponent(testComponent);
+
+
+        Prefab prefab = prefabManager.createPrefab(PrefabName);
+        prefab.addParent(parentPrefab);
+
+        assertEquals(testComponent, prefab.getComponent(testComponent.getClass()));
+
+        prefab.getComponent(testComponent.getClass()).position.set(1, 1, 1);
+
+        assertNotSame(testComponent.position,  prefab.getComponent(testComponent.getClass()).position);
+        assertEquals(new Vector3f(0,0,0), testComponent.position);
+    }
+
+}