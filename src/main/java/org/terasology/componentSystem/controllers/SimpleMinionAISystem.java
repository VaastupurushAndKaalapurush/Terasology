package org.terasology.componentSystem.controllers;

import org.terasology.componentSystem.UpdateSubscriberSystem;
import org.terasology.componentSystem.block.BlockEntityRegistry;
import org.terasology.components.*;
import org.terasology.entitySystem.EntityManager;
import org.terasology.entitySystem.EntityRef;
import org.terasology.entitySystem.EventHandlerSystem;
import org.terasology.entitySystem.ReceiveEvent;
import org.terasology.events.DamageEvent;
import org.terasology.events.HorizontalCollisionEvent;
import org.terasology.game.CoreRegistry;
import org.terasology.game.Timer;
import org.terasology.logic.LocalPlayer;
import org.terasology.logic.pathfinder.AStarPathfinder;
import org.terasology.logic.world.IWorldProvider;
import org.terasology.math.Vector3i;
import org.terasology.model.blocks.Block;
import org.terasology.model.blocks.management.BlockManager;
import org.terasology.model.structures.BlockPosition;
import org.terasology.model.structures.RayBlockIntersection;
import org.terasology.utilities.FastRandom;

import javax.vecmath.AxisAngle4f;
import javax.vecmath.Vector3d;
import javax.vecmath.Vector3f;
import java.util.ArrayList;
import java.util.Collections;
import java.util.List;

/**
 * Created with IntelliJ IDEA.
 * User: Overdhose
 * Date: 7/05/12
 * Time: 18:25
 * first evolution of the minion AI, could probably use a lot of improvements
 */
public class SimpleMinionAISystem implements EventHandlerSystem, UpdateSubscriberSystem {

    private EntityManager entityManager;
    private IWorldProvider worldProvider;
    private BlockEntityRegistry blockEntityRegistry;
    private FastRandom random = new FastRandom();
    private AStarPathfinder aStarPathfinder;
    private Timer timer;

    public void initialise() {
        entityManager = CoreRegistry.get(EntityManager.class);
        worldProvider = CoreRegistry.get(IWorldProvider.class);
        blockEntityRegistry = CoreRegistry.get(BlockEntityRegistry.class);
        timer = CoreRegistry.get(Timer.class);
        aStarPathfinder = new AStarPathfinder(worldProvider);
    }

    public void update(float delta) {
        for (EntityRef entity : entityManager.iteratorEntities(SimpleMinionAIComponent.class, CharacterMovementComponent.class, LocationComponent.class, MinionComponent.class)) {
            LocationComponent location = entity.getComponent(LocationComponent.class);
            SimpleMinionAIComponent ai = entity.getComponent(SimpleMinionAIComponent.class);
            CharacterMovementComponent moveComp = entity.getComponent(CharacterMovementComponent.class);
            MinionComponent minioncomp = entity.getComponent(MinionComponent.class);

            Vector3f worldPos = location.getWorldPosition();
            moveComp.getDrive().set(0,0,0);
            //  shouldn't use local player, need some way to find nearest player
            LocalPlayer localPlayer = CoreRegistry.get(LocalPlayer.class);

            if (localPlayer != null)
            {
                switch(minioncomp.minionBehaviour){
                    case Follow: {
                        Vector3f dist = new Vector3f(worldPos);
                        dist.sub(localPlayer.getPosition());
                        double distanceToPlayer = dist.lengthSquared();


                        if (distanceToPlayer > 8) {
                            // Head to player
                            Vector3f target = localPlayer.getPosition();
                            ai.movementTarget.set(target);
                            ai.followingPlayer = true;
                            entity.saveComponent(ai);
                        }

                        Vector3f targetDirection = new Vector3f();
                        targetDirection.sub(ai.movementTarget, worldPos);
                        if (targetDirection.x * targetDirection.x + targetDirection.z * targetDirection.z > 0.01f) {
                            targetDirection.normalize();
                            moveComp.setDrive(targetDirection);

                            float yaw = (float)Math.atan2(targetDirection.x, targetDirection.z);
                            AxisAngle4f axisAngle = new AxisAngle4f(0,1,0,yaw);
                            location.getLocalRotation().set(axisAngle);
                        } else {
                            moveComp.getDrive().set(0,0,0);
                        }
                        entity.saveComponent(moveComp);
                        entity.saveComponent(location);
                        break;
                    }
                    case Gather:{

                        List<Vector3f> targets = ai.gatherTargets;
                        if(targets == null || targets.size() < 1) return;
                        Vector3f currentTarget = targets.get(0);

                        Vector3f dist = new Vector3f(worldPos);
                        dist.sub(currentTarget);
                        double distanceToTarget = dist.lengthSquared();

                        if (distanceToTarget < 4) {
                            // gather the block
                            if(timer.getTimeInMs() - ai.lastAttacktime > 500){
                                ai.lastAttacktime = timer.getTimeInMs();
                                boolean attacked = attack(entity,currentTarget);
                                if(!attacked) {
                                    ai.gatherTargets.remove(currentTarget);
                                }
                            }
                        }

                        Vector3f targetDirection = new Vector3f();
                        targetDirection.sub(currentTarget, worldPos);
                        if (targetDirection.x * targetDirection.x + targetDirection.z * targetDirection.z > 0.01f)  {
                            targetDirection.normalize();
                            moveComp.setDrive(targetDirection);

                            float yaw = (float)Math.atan2(targetDirection.x, targetDirection.z);
                            AxisAngle4f axisAngle = new AxisAngle4f(0,1,0,yaw);
                            location.getLocalRotation().set(axisAngle);
                        }
                        else {
                            moveComp.setDrive(new Vector3f());
                        }
                        entity.saveComponent(ai);
                        entity.saveComponent(moveComp);
                        entity.saveComponent(location);
                        break;
                    }
                    case Move:{
                        //get targets, return if none
                        List<Vector3f> targets = ai.movementTargets;
                        if(targets == null || targets.size() < 1) return;
                        Vector3f currentTarget = targets.get(0);

                        //calc distance to current Target
                        Vector3f dist = new Vector3f(worldPos);
                        dist.sub(currentTarget);
                        double distanceToTarget = dist.length();


                        // used 1.0 here as a check, should be lower to have the minion jump on the last block, TODO need to calc middle of block
                        if(distanceToTarget < 1.0d){
                            ai.movementTargets.remove(0);
                            entity.saveComponent(ai);
                            currentTarget = null;
                            break;
                        }

                        Vector3f targetDirection = new Vector3f();
                        targetDirection.sub(currentTarget, worldPos);
                        if (targetDirection.x * targetDirection.x + targetDirection.z * targetDirection.z > 0.01f) {
                            targetDirection.normalize();
                            moveComp.setDrive(targetDirection);

                            float yaw = (float)Math.atan2(targetDirection.x, targetDirection.z);
                            AxisAngle4f axisAngle = new AxisAngle4f(0,1,0,yaw);
                            location.getLocalRotation().set(axisAngle);
                        } else {
                            moveComp.setDrive(new Vector3f());
                        }
                        entity.saveComponent(moveComp);
                        entity.saveComponent(location);
                        break;

                    }
                    case Patrol:{
                        //get targets, return if none
                        List<Vector3f> targets = ai.patrolTargets;
                        if(targets == null || targets.size() < 1) return;
                        int patrolCounter = ai.patrolCounter;
                        Vector3f currentTarget = null;

                        //get the patrol point
                        if(patrolCounter < targets.size()){
                            currentTarget = targets.get(patrolCounter);
                        }

<<<<<<< HEAD
            int damage = 1;
            /*if (item != null) {
                damage = item.baseDamage;
                if (item.getPerBlockDamageBonus().containsKey(block.getBlockFamily().getTitle())) {
                    damage += item.getPerBlockDamageBonus().get(block.getBlockFamily().getTitle());
                }
            }*/
            Block block = BlockManager.getInstance().getBlock(worldProvider.getBlockAtPosition(new Vector3d(position.x, position.y, position.z)));
            if (block.isDestructible() && !block.isSelectionRayThrough()) {
                EntityRef blockEntity = blockEntityRegistry.getOrCreateEntityAt(new Vector3i(position));
                blockEntity.send(new DamageEvent(damage, player));
            }
        //}
=======
                        if(currentTarget == null){
                            return;
                        }
>>>>>>> a38cff7e

                        //calc distance to current Target
                        Vector3f dist = new Vector3f(worldPos);
                        dist.sub(currentTarget);
                        double distanceToTarget = dist.length();

                        if(distanceToTarget < 1.0d){
                            patrolCounter++;
                            if(!(patrolCounter < targets.size())) patrolCounter = 0;
                            ai.patrolCounter = patrolCounter;
                            entity.saveComponent(ai);
                            break;
                        }

                        Vector3f targetDirection = new Vector3f();
                        targetDirection.sub(currentTarget, worldPos);
                        if (targetDirection.x * targetDirection.x + targetDirection.z * targetDirection.z > 0.01f) {
                            targetDirection.normalize();
                            moveComp.setDrive(targetDirection);

                            float yaw = (float)Math.atan2(targetDirection.x, targetDirection.z);
                            AxisAngle4f axisAngle = new AxisAngle4f(0,1,0,yaw);
                            location.getLocalRotation().set(axisAngle);
                        } else {
                            moveComp.setDrive(new Vector3f());
                        }
                        entity.saveComponent(moveComp);
                        entity.saveComponent(location);
                        break;
                    }
                    case Test:{
                        /*List<Vector3f> targets = ai.movementTargets;
                        if(targets == null || targets.size() < 1) return;

                        if(timer.getTimeInMs() - pathtime > 3000){
                            aStarPathfinder.setVis(false);
                            ai.followingPlayer = false;
                            entity.saveComponent(ai);

                            if(currentTarget == null) currentTarget = targets.get(0);
                            if(lastTarget == null) lastTarget = targets.get(0);
                            if(lastaiTarget == null) lastaiTarget = targets.get(0);
                            Vector3f dist = new Vector3f(worldPos);
                            dist.sub(lastTarget);
                            double distanceToTarget = dist.lengthSquared();

                            if(lastTarget == currentTarget && distanceToTarget - lastDistance < 0.1){
                                //if(paths.size() > 0)
                                currentTarget = new Vector3f(paths.remove(0));
                            }
                            else{
                                lastDistance = distanceToTarget;
                                Vector3f tmpvec = currentTarget;
                                tmpvec.sub(ai.movementTargets.get(0));
                                double distrem = tmpvec.length();
                                if(distrem < 0.1) ai.movementTargets.remove(0);
                            }

                            Vector3f targetDirection = new Vector3f();
                            targetDirection.sub(currentTarget, worldPos);
                            if (targetDirection.x * targetDirection.x + targetDirection.z * targetDirection.z > 0.01f) {
                                targetDirection.normalize();
                                moveComp.setDrive(targetDirection);

                                float yaw = (float)Math.atan2(targetDirection.x, targetDirection.z);
                                AxisAngle4f axisAngle = new AxisAngle4f(0,1,0,yaw);
                                location.getLocalRotation().set(axisAngle);
                            } else {
                                moveComp.setDrive(new Vector3f());
                            }
                            entity.saveComponent(moveComp);
                            entity.saveComponent(location);
                            break;
                        }*/
                    }
                    default: {
                        break;
                    }
                }

            }
        }
    }

    private boolean attack(EntityRef player, Vector3f position) {

        int damage = 1;
        Block block = BlockManager.getInstance().getBlock(worldProvider.getBlockAtPosition(new Vector3d(position.x, position.y, position.z)));
        if (block.isDestructible() && !block.isSelectionRayThrough()) {
            EntityRef blockEntity = blockEntityRegistry.getOrCreateEntityAt(new Vector3i(position));
            blockEntity.send(new DamageEvent(damage, player));
            return true;
        }
            return false;
    }

    @ReceiveEvent(components = {SimpleMinionAIComponent.class})
    public void onBump(HorizontalCollisionEvent event, EntityRef entity) {
        CharacterMovementComponent moveComp = entity.getComponent(CharacterMovementComponent.class);
        if (moveComp != null && moveComp.isGrounded) {
            moveComp.jump = true;
            entity.saveComponent(moveComp);
        }
    }
}<|MERGE_RESOLUTION|>--- conflicted
+++ resolved
@@ -185,25 +185,9 @@
                             currentTarget = targets.get(patrolCounter);
                         }
 
-<<<<<<< HEAD
-            int damage = 1;
-            /*if (item != null) {
-                damage = item.baseDamage;
-                if (item.getPerBlockDamageBonus().containsKey(block.getBlockFamily().getTitle())) {
-                    damage += item.getPerBlockDamageBonus().get(block.getBlockFamily().getTitle());
-                }
-            }*/
-            Block block = BlockManager.getInstance().getBlock(worldProvider.getBlockAtPosition(new Vector3d(position.x, position.y, position.z)));
-            if (block.isDestructible() && !block.isSelectionRayThrough()) {
-                EntityRef blockEntity = blockEntityRegistry.getOrCreateEntityAt(new Vector3i(position));
-                blockEntity.send(new DamageEvent(damage, player));
-            }
-        //}
-=======
                         if(currentTarget == null){
                             return;
                         }
->>>>>>> a38cff7e
 
                         //calc distance to current Target
                         Vector3f dist = new Vector3f(worldPos);
