/*
 * Copyright 2012 Benjamin Glatzel <benjamin.glatzel@me.com>
 *
 * Licensed under the Apache License, Version 2.0 (the "License");
 * you may not use this file except in compliance with the License.
 * You may obtain a copy of the License at
 *
 *      http://www.apache.org/licenses/LICENSE-2.0
 *
 * Unless required by applicable law or agreed to in writing, software
 * distributed under the License is distributed on an "AS IS" BASIS,
 * WITHOUT WARRANTIES OR CONDITIONS OF ANY KIND, either express or implied.
 * See the License for the specific language governing permissions and
 * limitations under the License.
 */

package org.terasology.logic.commands;

import com.bulletphysics.linearmath.QuaternionUtil;
import com.google.common.base.Joiner;
import com.google.common.collect.Lists;
import org.lwjgl.input.Keyboard;
import org.terasology.asset.Asset;
import org.terasology.asset.AssetManager;
import org.terasology.asset.AssetType;
import org.terasology.asset.AssetUri;
import org.terasology.asset.Assets;
import org.terasology.components.HealthComponent;
import org.terasology.components.ItemComponent;
import org.terasology.components.PlayerComponent;
import org.terasology.components.SimpleAIComponent;
import org.terasology.components.world.LocationComponent;
import org.terasology.entityFactory.BlockItemFactory;
import org.terasology.entitySystem.EntityManager;
import org.terasology.entitySystem.EntityRef;
import org.terasology.entitySystem.Prefab;
import org.terasology.entitySystem.PrefabManager;
import org.terasology.entitySystem.persistence.WorldPersister;
import org.terasology.events.FullHealthEvent;
import org.terasology.events.HealthChangedEvent;
import org.terasology.events.NoHealthEvent;
import org.terasology.events.inventory.ReceiveItemEvent;
import org.terasology.game.CoreRegistry;
import org.terasology.game.GameEngine;
import org.terasology.input.InputSystem;
import org.terasology.logic.LocalPlayer;
import org.terasology.logic.manager.CommandManager;
import org.terasology.logic.manager.CommandManager.CommandInfo;
import org.terasology.logic.manager.MessageManager;
import org.terasology.logic.manager.MessageManager.EMessageScope;
import org.terasology.logic.manager.PathManager;
import org.terasology.physics.character.CharacterMovementComponent;
import org.terasology.rendering.cameras.Camera;
import org.terasology.rendering.logic.MeshComponent;
import org.terasology.rendering.world.WorldRenderer;
import org.terasology.utilities.StringConstants;
import org.terasology.world.WorldProvider;
import org.terasology.world.block.Block;
import org.terasology.world.block.BlockPickupComponent;
import org.terasology.world.block.BlockUri;
import org.terasology.world.block.family.BlockFamily;
import org.terasology.world.block.management.BlockManager;

import javax.vecmath.Quat4f;
import javax.vecmath.Vector3f;
import java.io.File;
import java.io.IOException;
import java.util.Collection;
import java.util.Collections;
import java.util.Iterator;
import java.util.List;

/**
<<<<<<< HEAD
 * The controller class for all commands which can be executed through the in-game chat.
=======
 * The controller class for all commands which can be executed through the in-game chat. To add a command there needs to
 * be a public method in this class.
>>>>>>> 678b38aa
 *
 * @author Marcel Lehwald <marcel.lehwald@googlemail.com>
 * @author Tobias 'skaldarnar' Nett <skaldarnar@googlemail.com>
 */
public class Commands implements CommandProvider {
	
	
    //==============================
    //        Helper Methods
    //==============================

    /**
     * Retrieve all {@code BlockUri}s that match the given string.
     * <p/>
     * In order to resolve the {@code BlockUri}s, every package is searched for the given uri pattern.
     *
     * @param uri the uri pattern to match
     *
     * @return a list of matching block uris
     */
    private List<BlockUri> resolveBlockUri(String uri) {
        List<BlockUri> matches = Lists.newArrayList();
        BlockUri straightUri = new BlockUri(uri);
        if (straightUri.isValid()) {
            if (BlockManager.getInstance().hasBlockFamily(straightUri)) {
                matches.add(straightUri);
            }
        } else {
            for (String packageName : Assets.listModules()) {
                BlockUri modUri = new BlockUri(packageName, uri);
                if (BlockManager.getInstance().hasBlockFamily(modUri)) {
                    matches.add(modUri);
                }
            }
        }
        return matches;
    }

    /**
     * Retrieve all {@code AssetUri}s that match the given string pattern.
     * <p/>
     * In order to find all fitting shapes, all asset packages are searched and a list of matching asset uris is
     * returned.
     *
     * @param uri the uri pattern to match
     *
     * @return a lsit of matching asset uris
     */
    private List<AssetUri> resolveShapeUri(String uri) {
        List<AssetUri> matches = Lists.newArrayList();
        AssetUri straightUri = new AssetUri(AssetType.SHAPE, uri);
        if (straightUri.isValid()) {
            Asset asset = Assets.get(straightUri);
            if (asset != null) {
                matches.add(straightUri);
            }
        } else {
            for (String packageName : Assets.listModules()) {
                AssetUri modUri = new AssetUri(AssetType.SHAPE, packageName, uri);
                Asset asset = AssetManager.tryLoad(modUri);
                if (asset != null) {
                    matches.add(modUri);
                }
            }
        }
        return matches;
    }

    private <T extends Comparable<T>> List<T> sortItems(Iterable<T> items) {
        List<T> result = Lists.newArrayList();
        for (T item : items) {
            result.add(item);
        }
        Collections.sort(result);
        return result;
    }

    //TODO  Add multiplayer commands, when ready for that
    //==============================
    //          Commands
    //==============================
    @Command(shortDescription = "List all available blocks")
    public void listBlocks() {
        StringBuilder stringBuilder = new StringBuilder();
        stringBuilder.append("Used Blocks");
        stringBuilder.append(StringConstants.NEW_LINE);
        stringBuilder.append("-----------");
        stringBuilder.append(StringConstants.NEW_LINE);
        List<BlockUri> registeredBlocks = sortItems(BlockManager.getInstance().listRegisteredBlockUris());
        for (BlockUri blockUri : registeredBlocks) {
            stringBuilder.append(blockUri.toString());
            stringBuilder.append(StringConstants.NEW_LINE);
        }
        stringBuilder.append(StringConstants.NEW_LINE);

        stringBuilder.append("Available Blocks");
        stringBuilder.append(StringConstants.NEW_LINE);
        stringBuilder.append("----------------");
        stringBuilder.append(StringConstants.NEW_LINE);
        List<BlockUri> availableBlocks = sortItems(BlockManager.getInstance().listAvailableBlockUris());
        for (BlockUri blockUri : availableBlocks) {
            stringBuilder.append(blockUri.toString());
            stringBuilder.append(StringConstants.NEW_LINE);
        }

        MessageManager.getInstance().addMessage(stringBuilder.toString(), EMessageScope.PRIVATE);
    }

    @Command(shortDescription = "Lists all blocks by category")
    public void listBlocksByCategory() {
        StringBuilder stringBuilder = new StringBuilder();
        for (String category : BlockManager.getInstance().getBlockCategories()) {
            stringBuilder.append(category);
            stringBuilder.append(StringConstants.NEW_LINE);
            stringBuilder.append("-----------");
            stringBuilder.append(StringConstants.NEW_LINE);
            List<BlockUri> categoryBlocks = sortItems(BlockManager.getInstance().getBlockFamiliesWithCategory(category));
            for (BlockUri uri : categoryBlocks) {
                stringBuilder.append(uri.toString());
                stringBuilder.append(StringConstants.NEW_LINE);
            }
            stringBuilder.append(StringConstants.NEW_LINE);
        }
        MessageManager.getInstance().addMessage(stringBuilder.toString(), EMessageScope.PRIVATE);
    }

    @Command(shortDescription = "Lists all available items")
    public void listItems() {
        StringBuilder items = new StringBuilder();
        PrefabManager prefMan = CoreRegistry.get(PrefabManager.class);
        Iterator<Prefab> it = prefMan.listPrefabs().iterator();
        while (it.hasNext()) {
            Prefab prefab = it.next();
            if (!items.toString().isEmpty()) {
                items.append("\n");
            }
            items.append(prefab.getName());
        }

        MessageManager.getInstance().addMessage(items.toString(), EMessageScope.PRIVATE);
    }

    @Command(shortDescription = "Lists all available shapes")
    public void listShapes() {
        StringBuilder stringBuilder = new StringBuilder();
        stringBuilder.append("Shapes");
        stringBuilder.append(StringConstants.NEW_LINE);
        stringBuilder.append("-----------");
        stringBuilder.append(StringConstants.NEW_LINE);
        List<AssetUri> sortedUris = sortItems(Assets.list(AssetType.SHAPE));
        for (AssetUri uri : sortedUris) {
            stringBuilder.append(uri.getSimpleString());
            stringBuilder.append(StringConstants.NEW_LINE);
        }

        MessageManager.getInstance().addMessage(stringBuilder.toString(), EMessageScope.PRIVATE);
    }

    @Command(shortDescription = "Lists available free shape blocks", helpText = "Lists all the available free shape blocks. These blocks can be created with any shape.")
    public void listFreeShapeBlocks() {
        StringBuilder stringBuilder = new StringBuilder();
        stringBuilder.append("Free Shape Blocks");
        stringBuilder.append(StringConstants.NEW_LINE);
        stringBuilder.append("-----------------");
        stringBuilder.append(StringConstants.NEW_LINE);
        List<BlockUri> sortedUris = sortItems(BlockManager.getInstance().listShapelessBlockUris());
        for (BlockUri uri : sortedUris) {
            stringBuilder.append(uri.toString());
            stringBuilder.append(StringConstants.NEW_LINE);
        }

        MessageManager.getInstance().addMessage(stringBuilder.toString(), EMessageScope.PRIVATE);
    }

    @Command(shortDescription = "Adds a block to your inventory", helpText = "Puts 16 of the given block into your inventory")
    public void giveBlock(@CommandParam(name = "blockName") String uri) {
        giveBlock(uri, 16);
    }

    @Command(shortDescription = "Adds a block to your inventory", helpText = "Puts 16 blocks of the given block, with the given shape, into your inventory")
    public void giveBlock(@CommandParam(name = "blockName") String uri, @CommandParam(name = "shapeName") String shapeUri) {
        giveBlock(uri, shapeUri, 16);
    }

    @Command(shortDescription = "Adds a block to your inventory", helpText = "Puts a desired number of the given block into your inventory")
    public void giveBlock(@CommandParam(name = "blockName") String uri, @CommandParam(name = "quantity") int quantity) {
        List<BlockUri> matchingUris = resolveBlockUri(uri);
        if (matchingUris.size() == 1) {
            BlockFamily blockFamily = BlockManager.getInstance().getBlockFamily(matchingUris.get(0));
            giveBlock(blockFamily, quantity);
        } else if (matchingUris.isEmpty()) {
            MessageManager.getInstance().addMessage("No block found for '" + uri + "'", EMessageScope.PRIVATE);
        } else {
            StringBuilder builder = new StringBuilder();
            builder.append("Non-unique block name, possible matches: ");
            Joiner.on(", ").appendTo(builder, matchingUris);
            MessageManager.getInstance().addMessage(builder.toString(), EMessageScope.PRIVATE);
        }
    }

    @Command(shortDescription = "Adds a block to your inventory", helpText = "Puts a desired number of the given block with the give shape into your inventory")
    public void giveBlock(@CommandParam(name = "blockName") String uri, @CommandParam(name = "shapeName") String shapeUri, @CommandParam(name = "quantity") int quantity) {
        List<BlockUri> resolvedBlockUris = resolveBlockUri(uri);
        if (resolvedBlockUris.isEmpty()) {
            MessageManager.getInstance().addMessage("No block found for '" + uri + "'", EMessageScope.PRIVATE);

            return;
        } else if (resolvedBlockUris.size() > 1) {
            StringBuilder builder = new StringBuilder();
            builder.append("Non-unique block name, possible matches: ");
            Joiner.on(", ").appendTo(builder, resolvedBlockUris);
            MessageManager.getInstance().addMessage(builder.toString(), EMessageScope.PRIVATE);

            return;
        }
        List<AssetUri> resolvedShapeUris = resolveShapeUri(shapeUri);
        if (resolvedShapeUris.isEmpty()) {
            MessageManager.getInstance().addMessage("No shape found for '" + shapeUri + "'", EMessageScope.PRIVATE);

            return;
        } else if (resolvedShapeUris.size() > 1) {
            StringBuilder builder = new StringBuilder();
            builder.append("Non-unique shape name, possible matches: ");
            Iterator<AssetUri> shapeUris = resolvedShapeUris.iterator();
            while (shapeUris.hasNext()) {
                builder.append(shapeUris.next().getSimpleString());
                if (shapeUris.hasNext()) {
                    builder.append(", ");
                }
            }

            return;
        }

        BlockUri blockUri = new BlockUri(resolvedBlockUris.get(0).toString() + BlockUri.PACKAGE_SEPARATOR + resolvedShapeUris.get(0).getSimpleString());
        if (blockUri.isValid()) {
            giveBlock(BlockManager.getInstance().getBlockFamily(blockUri), quantity);

            return;
        }

        MessageManager.getInstance().addMessage("Invalid block or shape", EMessageScope.PRIVATE);
    }

    /**
     * Actual implementation of the giveBlock command.
     *
     * @param blockFamily the block family of the queried block
     * @param quantity    the number of blocks that are queried
     */
    private void giveBlock(BlockFamily blockFamily, int quantity) {
        if (quantity < 1) {
            MessageManager.getInstance().addMessage("Here, have these zero (0) items just like you wanted", EMessageScope.PRIVATE);

            return;
        }

        BlockItemFactory factory = new BlockItemFactory(CoreRegistry.get(EntityManager.class));
        EntityRef item = factory.newInstance(blockFamily, quantity);
        if (!item.exists()) {
            MessageManager.getInstance().addMessage("Unknown block or item", EMessageScope.PRIVATE);

            return;
        }
        EntityRef playerEntity = CoreRegistry.get(LocalPlayer.class).getEntity();
        playerEntity.send(new ReceiveItemEvent(item));
        ItemComponent itemComp = item.getComponent(ItemComponent.class);
        if (itemComp != null && !itemComp.container.exists()) {
            item.destroy();
        }

        MessageManager.getInstance().addMessage("You received " + quantity + " blocks of " + blockFamily.getDisplayName(), EMessageScope.PRIVATE);
    }

    @Command(shortDescription = "Adds an item to your inventory")
    public void giveItem(@CommandParam(name = "prefabId or blockName") String itemPrefabName) {
        Prefab prefab = CoreRegistry.get(PrefabManager.class).getPrefab(itemPrefabName);
        System.out.println("Found prefab: " + prefab);
        if (prefab != null && prefab.getComponent(ItemComponent.class) != null) {
            EntityRef item = CoreRegistry.get(EntityManager.class).create(prefab);
            EntityRef playerEntity = CoreRegistry.get(LocalPlayer.class).getEntity();
            playerEntity.send(new ReceiveItemEvent(item));
            ItemComponent itemComp = item.getComponent(ItemComponent.class);
            if (itemComp != null && !itemComp.container.exists()) {
                item.destroy();
            }
            MessageManager.getInstance().addMessage("You received an item of " + prefab.getName(), EMessageScope.PRIVATE);
        } else {
            giveBlock(itemPrefabName);
        }
    }

    @Command(shortDescription = "Restores your health to max")
    public void health() {
        LocalPlayer localPlayer = CoreRegistry.get(LocalPlayer.class);
        HealthComponent health = localPlayer.getEntity().getComponent(HealthComponent.class);
        health.currentHealth = health.maxHealth;
        localPlayer.getEntity().send(new FullHealthEvent(localPlayer.getEntity(), health.maxHealth));
        localPlayer.getEntity().saveComponent(health);
    }

    @Command(shortDescription = "Restores your health by an amount")
    public void health(@CommandParam(name = "amount") int amount) {
        LocalPlayer localPlayer = CoreRegistry.get(LocalPlayer.class);
        HealthComponent health = localPlayer.getEntity().getComponent(HealthComponent.class);
        health.currentHealth = amount;
        if (health.currentHealth >= health.maxHealth) {
            health.currentHealth = health.maxHealth;
            localPlayer.getEntity().send(new FullHealthEvent(localPlayer.getEntity(), health.maxHealth));
        } else if (health.currentHealth <= 0) {
            health.currentHealth = 0;
            localPlayer.getEntity().send(new NoHealthEvent(localPlayer.getEntity(), health.maxHealth));
        } else {
            localPlayer.getEntity().send(new HealthChangedEvent(localPlayer.getEntity(), health.currentHealth, health.maxHealth));
        }

        localPlayer.getEntity().saveComponent(health);
    }

    @Command(shortDescription = "Kill Yourself")
    public void kill() {
    	LocalPlayer localPlayer = CoreRegistry.get(LocalPlayer.class);
        HealthComponent health = localPlayer.getEntity().getComponent(HealthComponent.class);
    	localPlayer.getEntity().send(new NoHealthEvent(localPlayer.getEntity(), health.maxHealth));
    }
    
    @Command(shortDescription = "Damage you by an amount")
    public void damage(@CommandParam(name="amount") int amount) {
        LocalPlayer localPlayer = CoreRegistry.get(LocalPlayer.class);
        HealthComponent health = localPlayer.getEntity().getComponent(HealthComponent.class);
        health.currentHealth -= amount;
        if (health.currentHealth >= health.maxHealth) {
            health.currentHealth = health.maxHealth;
            localPlayer.getEntity().send(new FullHealthEvent(localPlayer.getEntity(), health.maxHealth));
        } else if (health.currentHealth <= 0) {
            health.currentHealth = 0;
            localPlayer.getEntity().send(new NoHealthEvent(localPlayer.getEntity(), health.maxHealth));
        } else {
            localPlayer.getEntity().send(new HealthChangedEvent(localPlayer.getEntity(), health.currentHealth, health.maxHealth));
        }

        localPlayer.getEntity().saveComponent(health);
    }
    
    @Command(shortDescription = "Teleports you to a location")
    public void teleport(@CommandParam(name = "x") float x, @CommandParam(name = "y") float y, @CommandParam(name = "z") float z) {
        LocalPlayer player = CoreRegistry.get(LocalPlayer.class);
        if (player != null) {
            LocationComponent location = player.getEntity().getComponent(LocationComponent.class);
            if (location != null) {
                location.setWorldPosition(new Vector3f(x, y, z));
            }
        }
    }

    @Command(shortDescription = "Writes out information on all entities to a text file for debugging",
            helpText = "Writes entity information out into a file named \"entityDump.txt\".")
    public void dumpEntities() throws IOException {
        CoreRegistry.get(WorldPersister.class).save(new File(PathManager.getInstance().getDataPath(), "entityDump.txt"), WorldPersister.SaveFormat.JSON);
    }

    @Command(shortDescription = "Maps a key to a function")
    public void bindKey(@CommandParam(name = "key") String key, @CommandParam(name = "function") String bind) {
        InputSystem input = CoreRegistry.get(InputSystem.class);
        input.linkBindButtonToKey(Keyboard.getKeyIndex(key), bind);
        StringBuilder builder = new StringBuilder();
        builder.append("Mapped ").append(Keyboard.getKeyName(Keyboard.getKeyIndex(key))).append(" to action ");
        builder.append(bind);
        MessageManager.getInstance().addMessage(builder.toString());
    }

    @Command(shortDescription = "Switches to typical key binds for AZERTY")
    public void AZERTY() {
        InputSystem input = CoreRegistry.get(InputSystem.class);
        input.linkBindButtonToKey(Keyboard.KEY_Z, "engine:forwards");
        input.linkBindButtonToKey(Keyboard.KEY_S, "engine:backwards");
        input.linkBindButtonToKey(Keyboard.KEY_Q, "engine:left");

        MessageManager.getInstance().addMessage("Changed key bindings to AZERTY keyboard layout.");
    }

    @Command(shortDescription = "Switches to typical key binds for NEO 2 keyboard layout")
    public void NEO() {
        InputSystem input = CoreRegistry.get(InputSystem.class);
        input.linkBindButtonToKey(Keyboard.KEY_V, "engine:forwards");
        input.linkBindButtonToKey(Keyboard.KEY_I, "engine:backwards");
        input.linkBindButtonToKey(Keyboard.KEY_U, "engine:left");
        input.linkBindButtonToKey(Keyboard.KEY_A, "engine:right");
        input.linkBindButtonToKey(Keyboard.KEY_L, "engine:useItem");
        input.linkBindButtonToKey(Keyboard.KEY_G, "engine:inventory");

        MessageManager.getInstance().addMessage("Changed key bindings to NEO 2 keyboard layout.");
    }

    @Command(shortDescription = "Spawns an instance of a prefab in the world")
    public void spawnPrefab(@CommandParam(name = "prefabId") String prefabName) {
        Camera camera = CoreRegistry.get(WorldRenderer.class).getActiveCamera();
        Vector3f spawnPos = camera.getPosition();
        Vector3f offset = new Vector3f(camera.getViewingDirection());
        offset.scale(2);
        spawnPos.add(offset);
        Vector3f dir = new Vector3f(camera.getViewingDirection());
        dir.y = 0;
        if (dir.lengthSquared() > 0.001f) {
            dir.normalize();
        } else {
            dir.set(0, 0, 1);
        }
        Quat4f rotation = QuaternionUtil.shortestArcQuat(new Vector3f(0, 0, 1), dir, new Quat4f());

        Prefab prefab = CoreRegistry.get(PrefabManager.class).getPrefab(prefabName);
        if (prefab != null && prefab.getComponent(LocationComponent.class) != null) {
            CoreRegistry.get(EntityManager.class).create(prefab, spawnPos, rotation);
        }
    }

    @Command(shortDescription = "Destroys all AI in the world")
    public void destroyAI() {
        EntityManager entityManager = CoreRegistry.get(EntityManager.class);
        for (EntityRef ref : entityManager.iteratorEntities(SimpleAIComponent.class)) {
            ref.destroy();
        }
    }

    @Command(shortDescription = "Sets the height the player can step up")
    public void stepHeight(@CommandParam(name = "height") float amount) {
        EntityRef playerEntity = CoreRegistry.get(LocalPlayer.class).getEntity();
        CharacterMovementComponent comp = playerEntity.getComponent(CharacterMovementComponent.class);
        comp.stepHeight = amount;
    }

<<<<<<< HEAD
    @Command(shortDescription = "Spawns a block in front of the player")
    public void spawnBlock(@CommandParam(name = "blockName") String blockName) {
=======
    @Command(shortDescription = "Spawns a block in front of the player", helpText = "Spawns the specified block as a " +
            "item in front of the player. You can simply pick it up.")
    public void spawnBlock(@CommandParam(name = "blockId") String blockName) {
>>>>>>> 678b38aa
        Camera camera = CoreRegistry.get(WorldRenderer.class).getActiveCamera();
        Vector3f spawnPos = camera.getPosition();
        Vector3f offset = camera.getViewingDirection();
        offset.scale(3);
        spawnPos.add(offset);

        Block block = BlockManager.getInstance().getBlock(blockName);
        if (block == null) return;

        Prefab prefab = CoreRegistry.get(PrefabManager.class).getPrefab("core:droppedBlock");
        if (prefab != null && prefab.getComponent(LocationComponent.class) != null) {
            EntityRef blockEntity = CoreRegistry.get(EntityManager.class).create(prefab, spawnPos);
            MeshComponent blockMesh = blockEntity.getComponent(MeshComponent.class);
            BlockPickupComponent blockPickup = blockEntity.getComponent(BlockPickupComponent.class);
            blockPickup.blockFamily = block.getBlockFamily();
            blockMesh.mesh = block.getMesh();
            blockEntity.saveComponent(blockMesh);
            blockEntity.saveComponent(blockPickup);

            MessageManager.getInstance().addMessage("Spawned block.");
        }
    }

<<<<<<< HEAD
    @Command(shortDescription = "Places a block in front of the player")
    public void placeBlock(@CommandParam(name = "blockName") String blockName) {
=======
    @Command(shortDescription = "Places a block in front of the player", helpText = "Places the specified block in " +
            "front of the player. The block is set directly into the world and might override existing blocks. After " +
            "placement the block can be destroyed like any regular placed block.")
    public void placeBlock(@CommandParam(name = "blockId") String blockName) {
>>>>>>> 678b38aa
        Camera camera = CoreRegistry.get(WorldRenderer.class).getActiveCamera();
        Vector3f spawnPos = camera.getPosition();
        Vector3f offset = camera.getViewingDirection();
        offset.scale(3);
        spawnPos.add(offset);

        BlockFamily blockFamily;

        List<BlockUri> matchingUris = resolveBlockUri(blockName);
        if (matchingUris.size() == 1) {
            blockFamily = BlockManager.getInstance().getBlockFamily(matchingUris.get(0));
        } else if (matchingUris.isEmpty()) {
            MessageManager.getInstance().addMessage("No block found for '" + blockName + "'", EMessageScope.PRIVATE);

            return;
        } else {
            StringBuilder builder = new StringBuilder();
            builder.append("Non-unique block name, possible matches: ");
            Joiner.on(", ").appendTo(builder, matchingUris);
            MessageManager.getInstance().addMessage(builder.toString(), EMessageScope.PRIVATE);

            return;
        }

        WorldProvider provider = CoreRegistry.get(WorldProvider.class);
        if (provider != null) {
            Block oldBlock = provider.getBlock((int) spawnPos.x, (int) spawnPos.y, (int) spawnPos.z);
            provider.setBlock((int) spawnPos.x, (int) spawnPos.y, (int) spawnPos.z, blockFamily.getArchetypeBlock(), oldBlock);

            StringBuilder builder = new StringBuilder();
            builder.append(blockFamily.getArchetypeBlock());
            builder.append(" block placed at position (");
            builder.append((int) spawnPos.x).append((int) spawnPos.y).append((int) spawnPos.z).append(")");
            MessageManager.getInstance().addMessage(builder.toString());
            return;
        }
        MessageManager.getInstance().addMessage("Sorry, something went wrong!");
    }

    @Command(shortDescription = "Toggles the maximum slope the player can walk up")
    public void sleigh() {
        LocalPlayer player = CoreRegistry.get(LocalPlayer.class);
        if (player != null) {
            CharacterMovementComponent moveComp = player.getEntity().getComponent(CharacterMovementComponent.class);
            if (moveComp.slopeFactor > 0.7f) {
                moveComp.slopeFactor = 0.6f;
            } else {
                moveComp.slopeFactor = 0.9f;
            }
            MessageManager.getInstance().addMessage("Slope factor is now " + moveComp.slopeFactor);
        }
    }

    @Command(shortDescription = "Sets the spawn position of the player")
    public void setSpawn() {
        EntityRef playerEntity = CoreRegistry.get(LocalPlayer.class).getEntity();
        PlayerComponent spawn = playerEntity.getComponent(PlayerComponent.class);
        spawn.spawnPosition = playerEntity.getComponent(LocationComponent.class).getWorldPosition();
        playerEntity.saveComponent(spawn);
    }

    @Command(shortDescription = "General help", helpText = "Prints out short descriptions for all available commands.")
    public void help() {
        StringBuilder msg = new StringBuilder();
        List<CommandInfo> commands = CoreRegistry.get(CommandManager.class).getCommandList();
        for (CommandInfo cmd : commands) {
            if (!msg.toString().isEmpty()) {
                msg.append("\n");
            }
            msg.append(cmd.getUsageMessage()).append(" - ").append(cmd.getShortDescription());
        }
        MessageManager.getInstance().addMessage(msg.toString(), EMessageScope.PRIVATE);
    }

    @Command(shortDescription = "Detailed help on a command")
    public void help(@CommandParam(name = "command") String command) {
        Collection<CommandInfo> cmdCollection = CoreRegistry.get(CommandManager.class).getCommand(command);
        if (cmdCollection.isEmpty()) {
            MessageManager.getInstance().addMessage("No help available for command '" + command + "'. Unknown command.", EMessageScope.PRIVATE);
        } else {
            StringBuilder msg = new StringBuilder();

            for (CommandInfo cmd : cmdCollection) {
                msg.append("=====================================================================================================================");
                msg.append(StringConstants.NEW_LINE);
                msg.append(cmd.getUsageMessage());
                msg.append(StringConstants.NEW_LINE);
                msg.append("=====================================================================================================================");
                msg.append(StringConstants.NEW_LINE);
                if (!cmd.getHelpText().isEmpty()) {
                    msg.append(cmd.getHelpText());
                    msg.append(StringConstants.NEW_LINE);
                    msg.append("=====================================================================================================================");
                    msg.append(StringConstants.NEW_LINE);
                } else if (!cmd.getShortDescription().isEmpty()) {
                    msg.append(cmd.getShortDescription());
                    msg.append(StringConstants.NEW_LINE);
                    msg.append("=====================================================================================================================");
                    msg.append(StringConstants.NEW_LINE);
                }
                msg.append(StringConstants.NEW_LINE);
            }
            MessageManager.getInstance().addMessage(msg.toString(), EMessageScope.PRIVATE);
        }
    }

    @Command(shortDescription = "Exits the game")
    public void exit() {
        CoreRegistry.get(GameEngine.class).shutdown();
    }
}
<|MERGE_RESOLUTION|>--- conflicted
+++ resolved
@@ -1,661 +1,648 @@
-/*
- * Copyright 2012 Benjamin Glatzel <benjamin.glatzel@me.com>
- *
- * Licensed under the Apache License, Version 2.0 (the "License");
- * you may not use this file except in compliance with the License.
- * You may obtain a copy of the License at
- *
- *      http://www.apache.org/licenses/LICENSE-2.0
- *
- * Unless required by applicable law or agreed to in writing, software
- * distributed under the License is distributed on an "AS IS" BASIS,
- * WITHOUT WARRANTIES OR CONDITIONS OF ANY KIND, either express or implied.
- * See the License for the specific language governing permissions and
- * limitations under the License.
- */
-
-package org.terasology.logic.commands;
-
-import com.bulletphysics.linearmath.QuaternionUtil;
-import com.google.common.base.Joiner;
-import com.google.common.collect.Lists;
-import org.lwjgl.input.Keyboard;
-import org.terasology.asset.Asset;
-import org.terasology.asset.AssetManager;
-import org.terasology.asset.AssetType;
-import org.terasology.asset.AssetUri;
-import org.terasology.asset.Assets;
-import org.terasology.components.HealthComponent;
-import org.terasology.components.ItemComponent;
-import org.terasology.components.PlayerComponent;
-import org.terasology.components.SimpleAIComponent;
-import org.terasology.components.world.LocationComponent;
-import org.terasology.entityFactory.BlockItemFactory;
-import org.terasology.entitySystem.EntityManager;
-import org.terasology.entitySystem.EntityRef;
-import org.terasology.entitySystem.Prefab;
-import org.terasology.entitySystem.PrefabManager;
-import org.terasology.entitySystem.persistence.WorldPersister;
-import org.terasology.events.FullHealthEvent;
-import org.terasology.events.HealthChangedEvent;
-import org.terasology.events.NoHealthEvent;
-import org.terasology.events.inventory.ReceiveItemEvent;
-import org.terasology.game.CoreRegistry;
-import org.terasology.game.GameEngine;
-import org.terasology.input.InputSystem;
-import org.terasology.logic.LocalPlayer;
-import org.terasology.logic.manager.CommandManager;
-import org.terasology.logic.manager.CommandManager.CommandInfo;
-import org.terasology.logic.manager.MessageManager;
-import org.terasology.logic.manager.MessageManager.EMessageScope;
-import org.terasology.logic.manager.PathManager;
-import org.terasology.physics.character.CharacterMovementComponent;
-import org.terasology.rendering.cameras.Camera;
-import org.terasology.rendering.logic.MeshComponent;
-import org.terasology.rendering.world.WorldRenderer;
-import org.terasology.utilities.StringConstants;
-import org.terasology.world.WorldProvider;
-import org.terasology.world.block.Block;
-import org.terasology.world.block.BlockPickupComponent;
-import org.terasology.world.block.BlockUri;
-import org.terasology.world.block.family.BlockFamily;
-import org.terasology.world.block.management.BlockManager;
-
-import javax.vecmath.Quat4f;
-import javax.vecmath.Vector3f;
-import java.io.File;
-import java.io.IOException;
-import java.util.Collection;
-import java.util.Collections;
-import java.util.Iterator;
-import java.util.List;
-
-/**
-<<<<<<< HEAD
- * The controller class for all commands which can be executed through the in-game chat.
-=======
- * The controller class for all commands which can be executed through the in-game chat. To add a command there needs to
- * be a public method in this class.
->>>>>>> 678b38aa
- *
- * @author Marcel Lehwald <marcel.lehwald@googlemail.com>
- * @author Tobias 'skaldarnar' Nett <skaldarnar@googlemail.com>
- */
-public class Commands implements CommandProvider {
-	
-	
-    //==============================
-    //        Helper Methods
-    //==============================
-
-    /**
-     * Retrieve all {@code BlockUri}s that match the given string.
-     * <p/>
-     * In order to resolve the {@code BlockUri}s, every package is searched for the given uri pattern.
-     *
-     * @param uri the uri pattern to match
-     *
-     * @return a list of matching block uris
-     */
-    private List<BlockUri> resolveBlockUri(String uri) {
-        List<BlockUri> matches = Lists.newArrayList();
-        BlockUri straightUri = new BlockUri(uri);
-        if (straightUri.isValid()) {
-            if (BlockManager.getInstance().hasBlockFamily(straightUri)) {
-                matches.add(straightUri);
-            }
-        } else {
-            for (String packageName : Assets.listModules()) {
-                BlockUri modUri = new BlockUri(packageName, uri);
-                if (BlockManager.getInstance().hasBlockFamily(modUri)) {
-                    matches.add(modUri);
-                }
-            }
-        }
-        return matches;
-    }
-
-    /**
-     * Retrieve all {@code AssetUri}s that match the given string pattern.
-     * <p/>
-     * In order to find all fitting shapes, all asset packages are searched and a list of matching asset uris is
-     * returned.
-     *
-     * @param uri the uri pattern to match
-     *
-     * @return a lsit of matching asset uris
-     */
-    private List<AssetUri> resolveShapeUri(String uri) {
-        List<AssetUri> matches = Lists.newArrayList();
-        AssetUri straightUri = new AssetUri(AssetType.SHAPE, uri);
-        if (straightUri.isValid()) {
-            Asset asset = Assets.get(straightUri);
-            if (asset != null) {
-                matches.add(straightUri);
-            }
-        } else {
-            for (String packageName : Assets.listModules()) {
-                AssetUri modUri = new AssetUri(AssetType.SHAPE, packageName, uri);
-                Asset asset = AssetManager.tryLoad(modUri);
-                if (asset != null) {
-                    matches.add(modUri);
-                }
-            }
-        }
-        return matches;
-    }
-
-    private <T extends Comparable<T>> List<T> sortItems(Iterable<T> items) {
-        List<T> result = Lists.newArrayList();
-        for (T item : items) {
-            result.add(item);
-        }
-        Collections.sort(result);
-        return result;
-    }
-
-    //TODO  Add multiplayer commands, when ready for that
-    //==============================
-    //          Commands
-    //==============================
-    @Command(shortDescription = "List all available blocks")
-    public void listBlocks() {
-        StringBuilder stringBuilder = new StringBuilder();
-        stringBuilder.append("Used Blocks");
-        stringBuilder.append(StringConstants.NEW_LINE);
-        stringBuilder.append("-----------");
-        stringBuilder.append(StringConstants.NEW_LINE);
-        List<BlockUri> registeredBlocks = sortItems(BlockManager.getInstance().listRegisteredBlockUris());
-        for (BlockUri blockUri : registeredBlocks) {
-            stringBuilder.append(blockUri.toString());
-            stringBuilder.append(StringConstants.NEW_LINE);
-        }
-        stringBuilder.append(StringConstants.NEW_LINE);
-
-        stringBuilder.append("Available Blocks");
-        stringBuilder.append(StringConstants.NEW_LINE);
-        stringBuilder.append("----------------");
-        stringBuilder.append(StringConstants.NEW_LINE);
-        List<BlockUri> availableBlocks = sortItems(BlockManager.getInstance().listAvailableBlockUris());
-        for (BlockUri blockUri : availableBlocks) {
-            stringBuilder.append(blockUri.toString());
-            stringBuilder.append(StringConstants.NEW_LINE);
-        }
-
-        MessageManager.getInstance().addMessage(stringBuilder.toString(), EMessageScope.PRIVATE);
-    }
-
-    @Command(shortDescription = "Lists all blocks by category")
-    public void listBlocksByCategory() {
-        StringBuilder stringBuilder = new StringBuilder();
-        for (String category : BlockManager.getInstance().getBlockCategories()) {
-            stringBuilder.append(category);
-            stringBuilder.append(StringConstants.NEW_LINE);
-            stringBuilder.append("-----------");
-            stringBuilder.append(StringConstants.NEW_LINE);
-            List<BlockUri> categoryBlocks = sortItems(BlockManager.getInstance().getBlockFamiliesWithCategory(category));
-            for (BlockUri uri : categoryBlocks) {
-                stringBuilder.append(uri.toString());
-                stringBuilder.append(StringConstants.NEW_LINE);
-            }
-            stringBuilder.append(StringConstants.NEW_LINE);
-        }
-        MessageManager.getInstance().addMessage(stringBuilder.toString(), EMessageScope.PRIVATE);
-    }
-
-    @Command(shortDescription = "Lists all available items")
-    public void listItems() {
-        StringBuilder items = new StringBuilder();
-        PrefabManager prefMan = CoreRegistry.get(PrefabManager.class);
-        Iterator<Prefab> it = prefMan.listPrefabs().iterator();
-        while (it.hasNext()) {
-            Prefab prefab = it.next();
-            if (!items.toString().isEmpty()) {
-                items.append("\n");
-            }
-            items.append(prefab.getName());
-        }
-
-        MessageManager.getInstance().addMessage(items.toString(), EMessageScope.PRIVATE);
-    }
-
-    @Command(shortDescription = "Lists all available shapes")
-    public void listShapes() {
-        StringBuilder stringBuilder = new StringBuilder();
-        stringBuilder.append("Shapes");
-        stringBuilder.append(StringConstants.NEW_LINE);
-        stringBuilder.append("-----------");
-        stringBuilder.append(StringConstants.NEW_LINE);
-        List<AssetUri> sortedUris = sortItems(Assets.list(AssetType.SHAPE));
-        for (AssetUri uri : sortedUris) {
-            stringBuilder.append(uri.getSimpleString());
-            stringBuilder.append(StringConstants.NEW_LINE);
-        }
-
-        MessageManager.getInstance().addMessage(stringBuilder.toString(), EMessageScope.PRIVATE);
-    }
-
-    @Command(shortDescription = "Lists available free shape blocks", helpText = "Lists all the available free shape blocks. These blocks can be created with any shape.")
-    public void listFreeShapeBlocks() {
-        StringBuilder stringBuilder = new StringBuilder();
-        stringBuilder.append("Free Shape Blocks");
-        stringBuilder.append(StringConstants.NEW_LINE);
-        stringBuilder.append("-----------------");
-        stringBuilder.append(StringConstants.NEW_LINE);
-        List<BlockUri> sortedUris = sortItems(BlockManager.getInstance().listShapelessBlockUris());
-        for (BlockUri uri : sortedUris) {
-            stringBuilder.append(uri.toString());
-            stringBuilder.append(StringConstants.NEW_LINE);
-        }
-
-        MessageManager.getInstance().addMessage(stringBuilder.toString(), EMessageScope.PRIVATE);
-    }
-
-    @Command(shortDescription = "Adds a block to your inventory", helpText = "Puts 16 of the given block into your inventory")
-    public void giveBlock(@CommandParam(name = "blockName") String uri) {
-        giveBlock(uri, 16);
-    }
-
-    @Command(shortDescription = "Adds a block to your inventory", helpText = "Puts 16 blocks of the given block, with the given shape, into your inventory")
-    public void giveBlock(@CommandParam(name = "blockName") String uri, @CommandParam(name = "shapeName") String shapeUri) {
-        giveBlock(uri, shapeUri, 16);
-    }
-
-    @Command(shortDescription = "Adds a block to your inventory", helpText = "Puts a desired number of the given block into your inventory")
-    public void giveBlock(@CommandParam(name = "blockName") String uri, @CommandParam(name = "quantity") int quantity) {
-        List<BlockUri> matchingUris = resolveBlockUri(uri);
-        if (matchingUris.size() == 1) {
-            BlockFamily blockFamily = BlockManager.getInstance().getBlockFamily(matchingUris.get(0));
-            giveBlock(blockFamily, quantity);
-        } else if (matchingUris.isEmpty()) {
-            MessageManager.getInstance().addMessage("No block found for '" + uri + "'", EMessageScope.PRIVATE);
-        } else {
-            StringBuilder builder = new StringBuilder();
-            builder.append("Non-unique block name, possible matches: ");
-            Joiner.on(", ").appendTo(builder, matchingUris);
-            MessageManager.getInstance().addMessage(builder.toString(), EMessageScope.PRIVATE);
-        }
-    }
-
-    @Command(shortDescription = "Adds a block to your inventory", helpText = "Puts a desired number of the given block with the give shape into your inventory")
-    public void giveBlock(@CommandParam(name = "blockName") String uri, @CommandParam(name = "shapeName") String shapeUri, @CommandParam(name = "quantity") int quantity) {
-        List<BlockUri> resolvedBlockUris = resolveBlockUri(uri);
-        if (resolvedBlockUris.isEmpty()) {
-            MessageManager.getInstance().addMessage("No block found for '" + uri + "'", EMessageScope.PRIVATE);
-
-            return;
-        } else if (resolvedBlockUris.size() > 1) {
-            StringBuilder builder = new StringBuilder();
-            builder.append("Non-unique block name, possible matches: ");
-            Joiner.on(", ").appendTo(builder, resolvedBlockUris);
-            MessageManager.getInstance().addMessage(builder.toString(), EMessageScope.PRIVATE);
-
-            return;
-        }
-        List<AssetUri> resolvedShapeUris = resolveShapeUri(shapeUri);
-        if (resolvedShapeUris.isEmpty()) {
-            MessageManager.getInstance().addMessage("No shape found for '" + shapeUri + "'", EMessageScope.PRIVATE);
-
-            return;
-        } else if (resolvedShapeUris.size() > 1) {
-            StringBuilder builder = new StringBuilder();
-            builder.append("Non-unique shape name, possible matches: ");
-            Iterator<AssetUri> shapeUris = resolvedShapeUris.iterator();
-            while (shapeUris.hasNext()) {
-                builder.append(shapeUris.next().getSimpleString());
-                if (shapeUris.hasNext()) {
-                    builder.append(", ");
-                }
-            }
-
-            return;
-        }
-
-        BlockUri blockUri = new BlockUri(resolvedBlockUris.get(0).toString() + BlockUri.PACKAGE_SEPARATOR + resolvedShapeUris.get(0).getSimpleString());
-        if (blockUri.isValid()) {
-            giveBlock(BlockManager.getInstance().getBlockFamily(blockUri), quantity);
-
-            return;
-        }
-
-        MessageManager.getInstance().addMessage("Invalid block or shape", EMessageScope.PRIVATE);
-    }
-
-    /**
-     * Actual implementation of the giveBlock command.
-     *
-     * @param blockFamily the block family of the queried block
-     * @param quantity    the number of blocks that are queried
-     */
-    private void giveBlock(BlockFamily blockFamily, int quantity) {
-        if (quantity < 1) {
-            MessageManager.getInstance().addMessage("Here, have these zero (0) items just like you wanted", EMessageScope.PRIVATE);
-
-            return;
-        }
-
-        BlockItemFactory factory = new BlockItemFactory(CoreRegistry.get(EntityManager.class));
-        EntityRef item = factory.newInstance(blockFamily, quantity);
-        if (!item.exists()) {
-            MessageManager.getInstance().addMessage("Unknown block or item", EMessageScope.PRIVATE);
-
-            return;
-        }
-        EntityRef playerEntity = CoreRegistry.get(LocalPlayer.class).getEntity();
-        playerEntity.send(new ReceiveItemEvent(item));
-        ItemComponent itemComp = item.getComponent(ItemComponent.class);
-        if (itemComp != null && !itemComp.container.exists()) {
-            item.destroy();
-        }
-
-        MessageManager.getInstance().addMessage("You received " + quantity + " blocks of " + blockFamily.getDisplayName(), EMessageScope.PRIVATE);
-    }
-
-    @Command(shortDescription = "Adds an item to your inventory")
-    public void giveItem(@CommandParam(name = "prefabId or blockName") String itemPrefabName) {
-        Prefab prefab = CoreRegistry.get(PrefabManager.class).getPrefab(itemPrefabName);
-        System.out.println("Found prefab: " + prefab);
-        if (prefab != null && prefab.getComponent(ItemComponent.class) != null) {
-            EntityRef item = CoreRegistry.get(EntityManager.class).create(prefab);
-            EntityRef playerEntity = CoreRegistry.get(LocalPlayer.class).getEntity();
-            playerEntity.send(new ReceiveItemEvent(item));
-            ItemComponent itemComp = item.getComponent(ItemComponent.class);
-            if (itemComp != null && !itemComp.container.exists()) {
-                item.destroy();
-            }
-            MessageManager.getInstance().addMessage("You received an item of " + prefab.getName(), EMessageScope.PRIVATE);
-        } else {
-            giveBlock(itemPrefabName);
-        }
-    }
-
-    @Command(shortDescription = "Restores your health to max")
-    public void health() {
-        LocalPlayer localPlayer = CoreRegistry.get(LocalPlayer.class);
-        HealthComponent health = localPlayer.getEntity().getComponent(HealthComponent.class);
-        health.currentHealth = health.maxHealth;
-        localPlayer.getEntity().send(new FullHealthEvent(localPlayer.getEntity(), health.maxHealth));
-        localPlayer.getEntity().saveComponent(health);
-    }
-
-    @Command(shortDescription = "Restores your health by an amount")
-    public void health(@CommandParam(name = "amount") int amount) {
-        LocalPlayer localPlayer = CoreRegistry.get(LocalPlayer.class);
-        HealthComponent health = localPlayer.getEntity().getComponent(HealthComponent.class);
-        health.currentHealth = amount;
-        if (health.currentHealth >= health.maxHealth) {
-            health.currentHealth = health.maxHealth;
-            localPlayer.getEntity().send(new FullHealthEvent(localPlayer.getEntity(), health.maxHealth));
-        } else if (health.currentHealth <= 0) {
-            health.currentHealth = 0;
-            localPlayer.getEntity().send(new NoHealthEvent(localPlayer.getEntity(), health.maxHealth));
-        } else {
-            localPlayer.getEntity().send(new HealthChangedEvent(localPlayer.getEntity(), health.currentHealth, health.maxHealth));
-        }
-
-        localPlayer.getEntity().saveComponent(health);
-    }
-
-    @Command(shortDescription = "Kill Yourself")
-    public void kill() {
-    	LocalPlayer localPlayer = CoreRegistry.get(LocalPlayer.class);
-        HealthComponent health = localPlayer.getEntity().getComponent(HealthComponent.class);
-    	localPlayer.getEntity().send(new NoHealthEvent(localPlayer.getEntity(), health.maxHealth));
-    }
-    
-    @Command(shortDescription = "Damage you by an amount")
-    public void damage(@CommandParam(name="amount") int amount) {
-        LocalPlayer localPlayer = CoreRegistry.get(LocalPlayer.class);
-        HealthComponent health = localPlayer.getEntity().getComponent(HealthComponent.class);
-        health.currentHealth -= amount;
-        if (health.currentHealth >= health.maxHealth) {
-            health.currentHealth = health.maxHealth;
-            localPlayer.getEntity().send(new FullHealthEvent(localPlayer.getEntity(), health.maxHealth));
-        } else if (health.currentHealth <= 0) {
-            health.currentHealth = 0;
-            localPlayer.getEntity().send(new NoHealthEvent(localPlayer.getEntity(), health.maxHealth));
-        } else {
-            localPlayer.getEntity().send(new HealthChangedEvent(localPlayer.getEntity(), health.currentHealth, health.maxHealth));
-        }
-
-        localPlayer.getEntity().saveComponent(health);
-    }
-    
-    @Command(shortDescription = "Teleports you to a location")
-    public void teleport(@CommandParam(name = "x") float x, @CommandParam(name = "y") float y, @CommandParam(name = "z") float z) {
-        LocalPlayer player = CoreRegistry.get(LocalPlayer.class);
-        if (player != null) {
-            LocationComponent location = player.getEntity().getComponent(LocationComponent.class);
-            if (location != null) {
-                location.setWorldPosition(new Vector3f(x, y, z));
-            }
-        }
-    }
-
-    @Command(shortDescription = "Writes out information on all entities to a text file for debugging",
-            helpText = "Writes entity information out into a file named \"entityDump.txt\".")
-    public void dumpEntities() throws IOException {
-        CoreRegistry.get(WorldPersister.class).save(new File(PathManager.getInstance().getDataPath(), "entityDump.txt"), WorldPersister.SaveFormat.JSON);
-    }
-
-    @Command(shortDescription = "Maps a key to a function")
-    public void bindKey(@CommandParam(name = "key") String key, @CommandParam(name = "function") String bind) {
-        InputSystem input = CoreRegistry.get(InputSystem.class);
-        input.linkBindButtonToKey(Keyboard.getKeyIndex(key), bind);
-        StringBuilder builder = new StringBuilder();
-        builder.append("Mapped ").append(Keyboard.getKeyName(Keyboard.getKeyIndex(key))).append(" to action ");
-        builder.append(bind);
-        MessageManager.getInstance().addMessage(builder.toString());
-    }
-
-    @Command(shortDescription = "Switches to typical key binds for AZERTY")
-    public void AZERTY() {
-        InputSystem input = CoreRegistry.get(InputSystem.class);
-        input.linkBindButtonToKey(Keyboard.KEY_Z, "engine:forwards");
-        input.linkBindButtonToKey(Keyboard.KEY_S, "engine:backwards");
-        input.linkBindButtonToKey(Keyboard.KEY_Q, "engine:left");
-
-        MessageManager.getInstance().addMessage("Changed key bindings to AZERTY keyboard layout.");
-    }
-
-    @Command(shortDescription = "Switches to typical key binds for NEO 2 keyboard layout")
-    public void NEO() {
-        InputSystem input = CoreRegistry.get(InputSystem.class);
-        input.linkBindButtonToKey(Keyboard.KEY_V, "engine:forwards");
-        input.linkBindButtonToKey(Keyboard.KEY_I, "engine:backwards");
-        input.linkBindButtonToKey(Keyboard.KEY_U, "engine:left");
-        input.linkBindButtonToKey(Keyboard.KEY_A, "engine:right");
-        input.linkBindButtonToKey(Keyboard.KEY_L, "engine:useItem");
-        input.linkBindButtonToKey(Keyboard.KEY_G, "engine:inventory");
-
-        MessageManager.getInstance().addMessage("Changed key bindings to NEO 2 keyboard layout.");
-    }
-
-    @Command(shortDescription = "Spawns an instance of a prefab in the world")
-    public void spawnPrefab(@CommandParam(name = "prefabId") String prefabName) {
-        Camera camera = CoreRegistry.get(WorldRenderer.class).getActiveCamera();
-        Vector3f spawnPos = camera.getPosition();
-        Vector3f offset = new Vector3f(camera.getViewingDirection());
-        offset.scale(2);
-        spawnPos.add(offset);
-        Vector3f dir = new Vector3f(camera.getViewingDirection());
-        dir.y = 0;
-        if (dir.lengthSquared() > 0.001f) {
-            dir.normalize();
-        } else {
-            dir.set(0, 0, 1);
-        }
-        Quat4f rotation = QuaternionUtil.shortestArcQuat(new Vector3f(0, 0, 1), dir, new Quat4f());
-
-        Prefab prefab = CoreRegistry.get(PrefabManager.class).getPrefab(prefabName);
-        if (prefab != null && prefab.getComponent(LocationComponent.class) != null) {
-            CoreRegistry.get(EntityManager.class).create(prefab, spawnPos, rotation);
-        }
-    }
-
-    @Command(shortDescription = "Destroys all AI in the world")
-    public void destroyAI() {
-        EntityManager entityManager = CoreRegistry.get(EntityManager.class);
-        for (EntityRef ref : entityManager.iteratorEntities(SimpleAIComponent.class)) {
-            ref.destroy();
-        }
-    }
-
-    @Command(shortDescription = "Sets the height the player can step up")
-    public void stepHeight(@CommandParam(name = "height") float amount) {
-        EntityRef playerEntity = CoreRegistry.get(LocalPlayer.class).getEntity();
-        CharacterMovementComponent comp = playerEntity.getComponent(CharacterMovementComponent.class);
-        comp.stepHeight = amount;
-    }
-
-<<<<<<< HEAD
-    @Command(shortDescription = "Spawns a block in front of the player")
-    public void spawnBlock(@CommandParam(name = "blockName") String blockName) {
-=======
-    @Command(shortDescription = "Spawns a block in front of the player", helpText = "Spawns the specified block as a " +
-            "item in front of the player. You can simply pick it up.")
-    public void spawnBlock(@CommandParam(name = "blockId") String blockName) {
->>>>>>> 678b38aa
-        Camera camera = CoreRegistry.get(WorldRenderer.class).getActiveCamera();
-        Vector3f spawnPos = camera.getPosition();
-        Vector3f offset = camera.getViewingDirection();
-        offset.scale(3);
-        spawnPos.add(offset);
-
-        Block block = BlockManager.getInstance().getBlock(blockName);
-        if (block == null) return;
-
-        Prefab prefab = CoreRegistry.get(PrefabManager.class).getPrefab("core:droppedBlock");
-        if (prefab != null && prefab.getComponent(LocationComponent.class) != null) {
-            EntityRef blockEntity = CoreRegistry.get(EntityManager.class).create(prefab, spawnPos);
-            MeshComponent blockMesh = blockEntity.getComponent(MeshComponent.class);
-            BlockPickupComponent blockPickup = blockEntity.getComponent(BlockPickupComponent.class);
-            blockPickup.blockFamily = block.getBlockFamily();
-            blockMesh.mesh = block.getMesh();
-            blockEntity.saveComponent(blockMesh);
-            blockEntity.saveComponent(blockPickup);
-
-            MessageManager.getInstance().addMessage("Spawned block.");
-        }
-    }
-
-<<<<<<< HEAD
-    @Command(shortDescription = "Places a block in front of the player")
-    public void placeBlock(@CommandParam(name = "blockName") String blockName) {
-=======
-    @Command(shortDescription = "Places a block in front of the player", helpText = "Places the specified block in " +
-            "front of the player. The block is set directly into the world and might override existing blocks. After " +
-            "placement the block can be destroyed like any regular placed block.")
-    public void placeBlock(@CommandParam(name = "blockId") String blockName) {
->>>>>>> 678b38aa
-        Camera camera = CoreRegistry.get(WorldRenderer.class).getActiveCamera();
-        Vector3f spawnPos = camera.getPosition();
-        Vector3f offset = camera.getViewingDirection();
-        offset.scale(3);
-        spawnPos.add(offset);
-
-        BlockFamily blockFamily;
-
-        List<BlockUri> matchingUris = resolveBlockUri(blockName);
-        if (matchingUris.size() == 1) {
-            blockFamily = BlockManager.getInstance().getBlockFamily(matchingUris.get(0));
-        } else if (matchingUris.isEmpty()) {
-            MessageManager.getInstance().addMessage("No block found for '" + blockName + "'", EMessageScope.PRIVATE);
-
-            return;
-        } else {
-            StringBuilder builder = new StringBuilder();
-            builder.append("Non-unique block name, possible matches: ");
-            Joiner.on(", ").appendTo(builder, matchingUris);
-            MessageManager.getInstance().addMessage(builder.toString(), EMessageScope.PRIVATE);
-
-            return;
-        }
-
-        WorldProvider provider = CoreRegistry.get(WorldProvider.class);
-        if (provider != null) {
-            Block oldBlock = provider.getBlock((int) spawnPos.x, (int) spawnPos.y, (int) spawnPos.z);
-            provider.setBlock((int) spawnPos.x, (int) spawnPos.y, (int) spawnPos.z, blockFamily.getArchetypeBlock(), oldBlock);
-
-            StringBuilder builder = new StringBuilder();
-            builder.append(blockFamily.getArchetypeBlock());
-            builder.append(" block placed at position (");
-            builder.append((int) spawnPos.x).append((int) spawnPos.y).append((int) spawnPos.z).append(")");
-            MessageManager.getInstance().addMessage(builder.toString());
-            return;
-        }
-        MessageManager.getInstance().addMessage("Sorry, something went wrong!");
-    }
-
-    @Command(shortDescription = "Toggles the maximum slope the player can walk up")
-    public void sleigh() {
-        LocalPlayer player = CoreRegistry.get(LocalPlayer.class);
-        if (player != null) {
-            CharacterMovementComponent moveComp = player.getEntity().getComponent(CharacterMovementComponent.class);
-            if (moveComp.slopeFactor > 0.7f) {
-                moveComp.slopeFactor = 0.6f;
-            } else {
-                moveComp.slopeFactor = 0.9f;
-            }
-            MessageManager.getInstance().addMessage("Slope factor is now " + moveComp.slopeFactor);
-        }
-    }
-
-    @Command(shortDescription = "Sets the spawn position of the player")
-    public void setSpawn() {
-        EntityRef playerEntity = CoreRegistry.get(LocalPlayer.class).getEntity();
-        PlayerComponent spawn = playerEntity.getComponent(PlayerComponent.class);
-        spawn.spawnPosition = playerEntity.getComponent(LocationComponent.class).getWorldPosition();
-        playerEntity.saveComponent(spawn);
-    }
-
-    @Command(shortDescription = "General help", helpText = "Prints out short descriptions for all available commands.")
-    public void help() {
-        StringBuilder msg = new StringBuilder();
-        List<CommandInfo> commands = CoreRegistry.get(CommandManager.class).getCommandList();
-        for (CommandInfo cmd : commands) {
-            if (!msg.toString().isEmpty()) {
-                msg.append("\n");
-            }
-            msg.append(cmd.getUsageMessage()).append(" - ").append(cmd.getShortDescription());
-        }
-        MessageManager.getInstance().addMessage(msg.toString(), EMessageScope.PRIVATE);
-    }
-
-    @Command(shortDescription = "Detailed help on a command")
-    public void help(@CommandParam(name = "command") String command) {
-        Collection<CommandInfo> cmdCollection = CoreRegistry.get(CommandManager.class).getCommand(command);
-        if (cmdCollection.isEmpty()) {
-            MessageManager.getInstance().addMessage("No help available for command '" + command + "'. Unknown command.", EMessageScope.PRIVATE);
-        } else {
-            StringBuilder msg = new StringBuilder();
-
-            for (CommandInfo cmd : cmdCollection) {
-                msg.append("=====================================================================================================================");
-                msg.append(StringConstants.NEW_LINE);
-                msg.append(cmd.getUsageMessage());
-                msg.append(StringConstants.NEW_LINE);
-                msg.append("=====================================================================================================================");
-                msg.append(StringConstants.NEW_LINE);
-                if (!cmd.getHelpText().isEmpty()) {
-                    msg.append(cmd.getHelpText());
-                    msg.append(StringConstants.NEW_LINE);
-                    msg.append("=====================================================================================================================");
-                    msg.append(StringConstants.NEW_LINE);
-                } else if (!cmd.getShortDescription().isEmpty()) {
-                    msg.append(cmd.getShortDescription());
-                    msg.append(StringConstants.NEW_LINE);
-                    msg.append("=====================================================================================================================");
-                    msg.append(StringConstants.NEW_LINE);
-                }
-                msg.append(StringConstants.NEW_LINE);
-            }
-            MessageManager.getInstance().addMessage(msg.toString(), EMessageScope.PRIVATE);
-        }
-    }
-
-    @Command(shortDescription = "Exits the game")
-    public void exit() {
-        CoreRegistry.get(GameEngine.class).shutdown();
-    }
-}
+/*
+ * Copyright 2012 Benjamin Glatzel <benjamin.glatzel@me.com>
+ *
+ * Licensed under the Apache License, Version 2.0 (the "License");
+ * you may not use this file except in compliance with the License.
+ * You may obtain a copy of the License at
+ *
+ *      http://www.apache.org/licenses/LICENSE-2.0
+ *
+ * Unless required by applicable law or agreed to in writing, software
+ * distributed under the License is distributed on an "AS IS" BASIS,
+ * WITHOUT WARRANTIES OR CONDITIONS OF ANY KIND, either express or implied.
+ * See the License for the specific language governing permissions and
+ * limitations under the License.
+ */
+
+package org.terasology.logic.commands;
+
+import com.bulletphysics.linearmath.QuaternionUtil;
+import com.google.common.base.Joiner;
+import com.google.common.collect.Lists;
+import org.lwjgl.input.Keyboard;
+import org.terasology.asset.Asset;
+import org.terasology.asset.AssetManager;
+import org.terasology.asset.AssetType;
+import org.terasology.asset.AssetUri;
+import org.terasology.asset.Assets;
+import org.terasology.components.HealthComponent;
+import org.terasology.components.ItemComponent;
+import org.terasology.components.PlayerComponent;
+import org.terasology.components.SimpleAIComponent;
+import org.terasology.components.world.LocationComponent;
+import org.terasology.entityFactory.BlockItemFactory;
+import org.terasology.entitySystem.EntityManager;
+import org.terasology.entitySystem.EntityRef;
+import org.terasology.entitySystem.Prefab;
+import org.terasology.entitySystem.PrefabManager;
+import org.terasology.entitySystem.persistence.WorldPersister;
+import org.terasology.events.FullHealthEvent;
+import org.terasology.events.HealthChangedEvent;
+import org.terasology.events.NoHealthEvent;
+import org.terasology.events.inventory.ReceiveItemEvent;
+import org.terasology.game.CoreRegistry;
+import org.terasology.game.GameEngine;
+import org.terasology.input.InputSystem;
+import org.terasology.logic.LocalPlayer;
+import org.terasology.logic.manager.CommandManager;
+import org.terasology.logic.manager.CommandManager.CommandInfo;
+import org.terasology.logic.manager.MessageManager;
+import org.terasology.logic.manager.MessageManager.EMessageScope;
+import org.terasology.logic.manager.PathManager;
+import org.terasology.physics.character.CharacterMovementComponent;
+import org.terasology.rendering.cameras.Camera;
+import org.terasology.rendering.logic.MeshComponent;
+import org.terasology.rendering.world.WorldRenderer;
+import org.terasology.utilities.StringConstants;
+import org.terasology.world.WorldProvider;
+import org.terasology.world.block.Block;
+import org.terasology.world.block.BlockPickupComponent;
+import org.terasology.world.block.BlockUri;
+import org.terasology.world.block.family.BlockFamily;
+import org.terasology.world.block.management.BlockManager;
+
+import javax.vecmath.Quat4f;
+import javax.vecmath.Vector3f;
+import java.io.File;
+import java.io.IOException;
+import java.util.Collection;
+import java.util.Collections;
+import java.util.Iterator;
+import java.util.List;
+
+/**
+ * The controller class for all commands which can be executed through the in-game chat. To add a command there needs to
+ * be a public method in this class.
+ *
+ * @author Marcel Lehwald <marcel.lehwald@googlemail.com>
+ * @author Tobias 'skaldarnar' Nett <skaldarnar@googlemail.com>
+ */
+public class Commands implements CommandProvider {
+
+    //==============================
+    //        Helper Methods
+    //==============================
+
+    /**
+     * Retrieve all {@code BlockUri}s that match the given string.
+     * <p/>
+     * In order to resolve the {@code BlockUri}s, every package is searched for the given uri pattern.
+     *
+     * @param uri the uri pattern to match
+     *
+     * @return a list of matching block uris
+     */
+    private List<BlockUri> resolveBlockUri(String uri) {
+        List<BlockUri> matches = Lists.newArrayList();
+        BlockUri straightUri = new BlockUri(uri);
+        if (straightUri.isValid()) {
+            if (BlockManager.getInstance().hasBlockFamily(straightUri)) {
+                matches.add(straightUri);
+            }
+        } else {
+            for (String packageName : Assets.listModules()) {
+                BlockUri modUri = new BlockUri(packageName, uri);
+                if (BlockManager.getInstance().hasBlockFamily(modUri)) {
+                    matches.add(modUri);
+                }
+            }
+        }
+        return matches;
+    }
+
+    /**
+     * Retrieve all {@code AssetUri}s that match the given string pattern.
+     * <p/>
+     * In order to find all fitting shapes, all asset packages are searched and a list of matching asset uris is
+     * returned.
+     *
+     * @param uri the uri pattern to match
+     *
+     * @return a lsit of matching asset uris
+     */
+    private List<AssetUri> resolveShapeUri(String uri) {
+        List<AssetUri> matches = Lists.newArrayList();
+        AssetUri straightUri = new AssetUri(AssetType.SHAPE, uri);
+        if (straightUri.isValid()) {
+            Asset asset = Assets.get(straightUri);
+            if (asset != null) {
+                matches.add(straightUri);
+            }
+        } else {
+            for (String packageName : Assets.listModules()) {
+                AssetUri modUri = new AssetUri(AssetType.SHAPE, packageName, uri);
+                Asset asset = AssetManager.tryLoad(modUri);
+                if (asset != null) {
+                    matches.add(modUri);
+                }
+            }
+        }
+        return matches;
+    }
+
+    private <T extends Comparable<T>> List<T> sortItems(Iterable<T> items) {
+        List<T> result = Lists.newArrayList();
+        for (T item : items) {
+            result.add(item);
+        }
+        Collections.sort(result);
+        return result;
+    }
+
+    //TODO  Add multiplayer commands, when ready for that
+    //==============================
+    //          Commands
+    //==============================
+    @Command(shortDescription = "List all available blocks")
+    public void listBlocks() {
+        StringBuilder stringBuilder = new StringBuilder();
+        stringBuilder.append("Used Blocks");
+        stringBuilder.append(StringConstants.NEW_LINE);
+        stringBuilder.append("-----------");
+        stringBuilder.append(StringConstants.NEW_LINE);
+        List<BlockUri> registeredBlocks = sortItems(BlockManager.getInstance().listRegisteredBlockUris());
+        for (BlockUri blockUri : registeredBlocks) {
+            stringBuilder.append(blockUri.toString());
+            stringBuilder.append(StringConstants.NEW_LINE);
+        }
+        stringBuilder.append(StringConstants.NEW_LINE);
+
+        stringBuilder.append("Available Blocks");
+        stringBuilder.append(StringConstants.NEW_LINE);
+        stringBuilder.append("----------------");
+        stringBuilder.append(StringConstants.NEW_LINE);
+        List<BlockUri> availableBlocks = sortItems(BlockManager.getInstance().listAvailableBlockUris());
+        for (BlockUri blockUri : availableBlocks) {
+            stringBuilder.append(blockUri.toString());
+            stringBuilder.append(StringConstants.NEW_LINE);
+        }
+
+        MessageManager.getInstance().addMessage(stringBuilder.toString(), EMessageScope.PRIVATE);
+    }
+
+    @Command(shortDescription = "Lists all blocks by category")
+    public void listBlocksByCategory() {
+        StringBuilder stringBuilder = new StringBuilder();
+        for (String category : BlockManager.getInstance().getBlockCategories()) {
+            stringBuilder.append(category);
+            stringBuilder.append(StringConstants.NEW_LINE);
+            stringBuilder.append("-----------");
+            stringBuilder.append(StringConstants.NEW_LINE);
+            List<BlockUri> categoryBlocks = sortItems(BlockManager.getInstance().getBlockFamiliesWithCategory(category));
+            for (BlockUri uri : categoryBlocks) {
+                stringBuilder.append(uri.toString());
+                stringBuilder.append(StringConstants.NEW_LINE);
+            }
+            stringBuilder.append(StringConstants.NEW_LINE);
+        }
+        MessageManager.getInstance().addMessage(stringBuilder.toString(), EMessageScope.PRIVATE);
+    }
+
+    @Command(shortDescription = "Lists all available items")
+    public void listItems() {
+        StringBuilder items = new StringBuilder();
+        PrefabManager prefMan = CoreRegistry.get(PrefabManager.class);
+        Iterator<Prefab> it = prefMan.listPrefabs().iterator();
+        while (it.hasNext()) {
+            Prefab prefab = it.next();
+            if (!items.toString().isEmpty()) {
+                items.append("\n");
+            }
+            items.append(prefab.getName());
+        }
+
+        MessageManager.getInstance().addMessage(items.toString(), EMessageScope.PRIVATE);
+    }
+
+    @Command(shortDescription = "Lists all available shapes")
+    public void listShapes() {
+        StringBuilder stringBuilder = new StringBuilder();
+        stringBuilder.append("Shapes");
+        stringBuilder.append(StringConstants.NEW_LINE);
+        stringBuilder.append("-----------");
+        stringBuilder.append(StringConstants.NEW_LINE);
+        List<AssetUri> sortedUris = sortItems(Assets.list(AssetType.SHAPE));
+        for (AssetUri uri : sortedUris) {
+            stringBuilder.append(uri.getSimpleString());
+            stringBuilder.append(StringConstants.NEW_LINE);
+        }
+
+        MessageManager.getInstance().addMessage(stringBuilder.toString(), EMessageScope.PRIVATE);
+    }
+
+    @Command(shortDescription = "Lists available free shape blocks", helpText = "Lists all the available free shape blocks. These blocks can be created with any shape.")
+    public void listFreeShapeBlocks() {
+        StringBuilder stringBuilder = new StringBuilder();
+        stringBuilder.append("Free Shape Blocks");
+        stringBuilder.append(StringConstants.NEW_LINE);
+        stringBuilder.append("-----------------");
+        stringBuilder.append(StringConstants.NEW_LINE);
+        List<BlockUri> sortedUris = sortItems(BlockManager.getInstance().listShapelessBlockUris());
+        for (BlockUri uri : sortedUris) {
+            stringBuilder.append(uri.toString());
+            stringBuilder.append(StringConstants.NEW_LINE);
+        }
+
+        MessageManager.getInstance().addMessage(stringBuilder.toString(), EMessageScope.PRIVATE);
+    }
+
+    @Command(shortDescription = "Adds a block to your inventory", helpText = "Puts 16 of the given block into your inventory")
+    public void giveBlock(@CommandParam(name = "blockName") String uri) {
+        giveBlock(uri, 16);
+    }
+
+    @Command(shortDescription = "Adds a block to your inventory", helpText = "Puts 16 blocks of the given block, with the given shape, into your inventory")
+    public void giveBlock(@CommandParam(name = "blockName") String uri, @CommandParam(name = "shapeName") String shapeUri) {
+        giveBlock(uri, shapeUri, 16);
+    }
+
+    @Command(shortDescription = "Adds a block to your inventory", helpText = "Puts a desired number of the given block into your inventory")
+    public void giveBlock(@CommandParam(name = "blockName") String uri, @CommandParam(name = "quantity") int quantity) {
+        List<BlockUri> matchingUris = resolveBlockUri(uri);
+        if (matchingUris.size() == 1) {
+            BlockFamily blockFamily = BlockManager.getInstance().getBlockFamily(matchingUris.get(0));
+            giveBlock(blockFamily, quantity);
+        } else if (matchingUris.isEmpty()) {
+            MessageManager.getInstance().addMessage("No block found for '" + uri + "'", EMessageScope.PRIVATE);
+        } else {
+            StringBuilder builder = new StringBuilder();
+            builder.append("Non-unique block name, possible matches: ");
+            Joiner.on(", ").appendTo(builder, matchingUris);
+            MessageManager.getInstance().addMessage(builder.toString(), EMessageScope.PRIVATE);
+        }
+    }
+
+    @Command(shortDescription = "Adds a block to your inventory", helpText = "Puts a desired number of the given block with the give shape into your inventory")
+    public void giveBlock(@CommandParam(name = "blockName") String uri, @CommandParam(name = "shapeName") String shapeUri, @CommandParam(name = "quantity") int quantity) {
+        List<BlockUri> resolvedBlockUris = resolveBlockUri(uri);
+        if (resolvedBlockUris.isEmpty()) {
+            MessageManager.getInstance().addMessage("No block found for '" + uri + "'", EMessageScope.PRIVATE);
+
+            return;
+        } else if (resolvedBlockUris.size() > 1) {
+            StringBuilder builder = new StringBuilder();
+            builder.append("Non-unique block name, possible matches: ");
+            Joiner.on(", ").appendTo(builder, resolvedBlockUris);
+            MessageManager.getInstance().addMessage(builder.toString(), EMessageScope.PRIVATE);
+
+            return;
+        }
+        List<AssetUri> resolvedShapeUris = resolveShapeUri(shapeUri);
+        if (resolvedShapeUris.isEmpty()) {
+            MessageManager.getInstance().addMessage("No shape found for '" + shapeUri + "'", EMessageScope.PRIVATE);
+
+            return;
+        } else if (resolvedShapeUris.size() > 1) {
+            StringBuilder builder = new StringBuilder();
+            builder.append("Non-unique shape name, possible matches: ");
+            Iterator<AssetUri> shapeUris = resolvedShapeUris.iterator();
+            while (shapeUris.hasNext()) {
+                builder.append(shapeUris.next().getSimpleString());
+                if (shapeUris.hasNext()) {
+                    builder.append(", ");
+                }
+            }
+
+            return;
+        }
+
+        BlockUri blockUri = new BlockUri(resolvedBlockUris.get(0).toString() + BlockUri.PACKAGE_SEPARATOR + resolvedShapeUris.get(0).getSimpleString());
+        if (blockUri.isValid()) {
+            giveBlock(BlockManager.getInstance().getBlockFamily(blockUri), quantity);
+
+            return;
+        }
+
+        MessageManager.getInstance().addMessage("Invalid block or shape", EMessageScope.PRIVATE);
+    }
+
+    /**
+     * Actual implementation of the giveBlock command.
+     *
+     * @param blockFamily the block family of the queried block
+     * @param quantity    the number of blocks that are queried
+     */
+    private void giveBlock(BlockFamily blockFamily, int quantity) {
+        if (quantity < 1) {
+            MessageManager.getInstance().addMessage("Here, have these zero (0) items just like you wanted", EMessageScope.PRIVATE);
+
+            return;
+        }
+
+        BlockItemFactory factory = new BlockItemFactory(CoreRegistry.get(EntityManager.class));
+        EntityRef item = factory.newInstance(blockFamily, quantity);
+        if (!item.exists()) {
+            MessageManager.getInstance().addMessage("Unknown block or item", EMessageScope.PRIVATE);
+
+            return;
+        }
+        EntityRef playerEntity = CoreRegistry.get(LocalPlayer.class).getEntity();
+        playerEntity.send(new ReceiveItemEvent(item));
+        ItemComponent itemComp = item.getComponent(ItemComponent.class);
+        if (itemComp != null && !itemComp.container.exists()) {
+            item.destroy();
+        }
+
+        MessageManager.getInstance().addMessage("You received " + quantity + " blocks of " + blockFamily.getDisplayName(), EMessageScope.PRIVATE);
+    }
+
+    @Command(shortDescription = "Adds an item to your inventory")
+    public void giveItem(@CommandParam(name = "prefabId or blockName") String itemPrefabName) {
+        Prefab prefab = CoreRegistry.get(PrefabManager.class).getPrefab(itemPrefabName);
+        System.out.println("Found prefab: " + prefab);
+        if (prefab != null && prefab.getComponent(ItemComponent.class) != null) {
+            EntityRef item = CoreRegistry.get(EntityManager.class).create(prefab);
+            EntityRef playerEntity = CoreRegistry.get(LocalPlayer.class).getEntity();
+            playerEntity.send(new ReceiveItemEvent(item));
+            ItemComponent itemComp = item.getComponent(ItemComponent.class);
+            if (itemComp != null && !itemComp.container.exists()) {
+                item.destroy();
+            }
+            MessageManager.getInstance().addMessage("You received an item of " + prefab.getName(), EMessageScope.PRIVATE);
+        } else {
+            giveBlock(itemPrefabName);
+        }
+    }
+
+    @Command(shortDescription = "Restores your health to max")
+    public void health() {
+        LocalPlayer localPlayer = CoreRegistry.get(LocalPlayer.class);
+        HealthComponent health = localPlayer.getEntity().getComponent(HealthComponent.class);
+        health.currentHealth = health.maxHealth;
+        localPlayer.getEntity().send(new FullHealthEvent(localPlayer.getEntity(), health.maxHealth));
+        localPlayer.getEntity().saveComponent(health);
+    }
+
+    @Command(shortDescription = "Restores your health by an amount")
+    public void health(@CommandParam(name = "amount") int amount) {
+        LocalPlayer localPlayer = CoreRegistry.get(LocalPlayer.class);
+        HealthComponent health = localPlayer.getEntity().getComponent(HealthComponent.class);
+        health.currentHealth = amount;
+        if (health.currentHealth >= health.maxHealth) {
+            health.currentHealth = health.maxHealth;
+            localPlayer.getEntity().send(new FullHealthEvent(localPlayer.getEntity(), health.maxHealth));
+        } else if (health.currentHealth <= 0) {
+            health.currentHealth = 0;
+            localPlayer.getEntity().send(new NoHealthEvent(localPlayer.getEntity(), health.maxHealth));
+        } else {
+            localPlayer.getEntity().send(new HealthChangedEvent(localPlayer.getEntity(), health.currentHealth, health.maxHealth));
+        }
+
+        localPlayer.getEntity().saveComponent(health);
+    }
+
+    @Command(shortDescription = "Kill Yourself")
+    public void kill() {
+    	LocalPlayer localPlayer = CoreRegistry.get(LocalPlayer.class);
+        HealthComponent health = localPlayer.getEntity().getComponent(HealthComponent.class);
+    	localPlayer.getEntity().send(new NoHealthEvent(localPlayer.getEntity(), health.maxHealth));
+    }
+    
+    @Command(shortDescription = "Damage you by an amount")
+    public void damage(@CommandParam(name="amount") int amount) {
+        LocalPlayer localPlayer = CoreRegistry.get(LocalPlayer.class);
+        HealthComponent health = localPlayer.getEntity().getComponent(HealthComponent.class);
+        health.currentHealth -= amount;
+        if (health.currentHealth >= health.maxHealth) {
+            health.currentHealth = health.maxHealth;
+            localPlayer.getEntity().send(new FullHealthEvent(localPlayer.getEntity(), health.maxHealth));
+        } else if (health.currentHealth <= 0) {
+            health.currentHealth = 0;
+            localPlayer.getEntity().send(new NoHealthEvent(localPlayer.getEntity(), health.maxHealth));
+        } else {
+            localPlayer.getEntity().send(new HealthChangedEvent(localPlayer.getEntity(), health.currentHealth, health.maxHealth));
+        }
+
+        localPlayer.getEntity().saveComponent(health);
+    }
+    
+    @Command(shortDescription = "Teleports you to a location")
+    public void teleport(@CommandParam(name = "x") float x, @CommandParam(name = "y") float y, @CommandParam(name = "z") float z) {
+        LocalPlayer player = CoreRegistry.get(LocalPlayer.class);
+        if (player != null) {
+            LocationComponent location = player.getEntity().getComponent(LocationComponent.class);
+            if (location != null) {
+                location.setWorldPosition(new Vector3f(x, y, z));
+            }
+        }
+    }
+
+    @Command(shortDescription = "Writes out information on all entities to a text file for debugging",
+            helpText = "Writes entity information out into a file named \"entityDump.txt\".")
+    public void dumpEntities() throws IOException {
+        CoreRegistry.get(WorldPersister.class).save(new File(PathManager.getInstance().getDataPath(), "entityDump.txt"), WorldPersister.SaveFormat.JSON);
+    }
+
+    @Command(shortDescription = "Maps a key to a function")
+    public void bindKey(@CommandParam(name = "key") String key, @CommandParam(name = "function") String bind) {
+        InputSystem input = CoreRegistry.get(InputSystem.class);
+        input.linkBindButtonToKey(Keyboard.getKeyIndex(key), bind);
+        StringBuilder builder = new StringBuilder();
+        builder.append("Mapped ").append(Keyboard.getKeyName(Keyboard.getKeyIndex(key))).append(" to action ");
+        builder.append(bind);
+        MessageManager.getInstance().addMessage(builder.toString());
+    }
+
+    @Command(shortDescription = "Switches to typical key binds for AZERTY")
+    public void AZERTY() {
+        InputSystem input = CoreRegistry.get(InputSystem.class);
+        input.linkBindButtonToKey(Keyboard.KEY_Z, "engine:forwards");
+        input.linkBindButtonToKey(Keyboard.KEY_S, "engine:backwards");
+        input.linkBindButtonToKey(Keyboard.KEY_Q, "engine:left");
+
+        MessageManager.getInstance().addMessage("Changed key bindings to AZERTY keyboard layout.");
+    }
+
+    @Command(shortDescription = "Switches to typical key binds for NEO 2 keyboard layout")
+    public void NEO() {
+        InputSystem input = CoreRegistry.get(InputSystem.class);
+        input.linkBindButtonToKey(Keyboard.KEY_V, "engine:forwards");
+        input.linkBindButtonToKey(Keyboard.KEY_I, "engine:backwards");
+        input.linkBindButtonToKey(Keyboard.KEY_U, "engine:left");
+        input.linkBindButtonToKey(Keyboard.KEY_A, "engine:right");
+        input.linkBindButtonToKey(Keyboard.KEY_L, "engine:useItem");
+        input.linkBindButtonToKey(Keyboard.KEY_G, "engine:inventory");
+
+        MessageManager.getInstance().addMessage("Changed key bindings to NEO 2 keyboard layout.");
+    }
+
+    @Command(shortDescription = "Spawns an instance of a prefab in the world")
+    public void spawnPrefab(@CommandParam(name = "prefabId") String prefabName) {
+        Camera camera = CoreRegistry.get(WorldRenderer.class).getActiveCamera();
+        Vector3f spawnPos = camera.getPosition();
+        Vector3f offset = new Vector3f(camera.getViewingDirection());
+        offset.scale(2);
+        spawnPos.add(offset);
+        Vector3f dir = new Vector3f(camera.getViewingDirection());
+        dir.y = 0;
+        if (dir.lengthSquared() > 0.001f) {
+            dir.normalize();
+        } else {
+            dir.set(0, 0, 1);
+        }
+        Quat4f rotation = QuaternionUtil.shortestArcQuat(new Vector3f(0, 0, 1), dir, new Quat4f());
+
+        Prefab prefab = CoreRegistry.get(PrefabManager.class).getPrefab(prefabName);
+        if (prefab != null && prefab.getComponent(LocationComponent.class) != null) {
+            CoreRegistry.get(EntityManager.class).create(prefab, spawnPos, rotation);
+        }
+    }
+
+    @Command(shortDescription = "Destroys all AI in the world")
+    public void destroyAI() {
+        EntityManager entityManager = CoreRegistry.get(EntityManager.class);
+        for (EntityRef ref : entityManager.iteratorEntities(SimpleAIComponent.class)) {
+            ref.destroy();
+        }
+    }
+
+    @Command(shortDescription = "Sets the height the player can step up")
+    public void stepHeight(@CommandParam(name = "height") float amount) {
+        EntityRef playerEntity = CoreRegistry.get(LocalPlayer.class).getEntity();
+        CharacterMovementComponent comp = playerEntity.getComponent(CharacterMovementComponent.class);
+        comp.stepHeight = amount;
+    }
+
+    @Command(shortDescription = "Spawns a block in front of the player", helpText = "Spawns the specified block as a " +
+            "item in front of the player. You can simply pick it up.")
+    public void spawnBlock(@CommandParam(name = "blockName") String blockName) {
+        Camera camera = CoreRegistry.get(WorldRenderer.class).getActiveCamera();
+        Vector3f spawnPos = camera.getPosition();
+        Vector3f offset = camera.getViewingDirection();
+        offset.scale(3);
+        spawnPos.add(offset);
+
+        Block block = BlockManager.getInstance().getBlock(blockName);
+        if (block == null) return;
+
+        Prefab prefab = CoreRegistry.get(PrefabManager.class).getPrefab("core:droppedBlock");
+        if (prefab != null && prefab.getComponent(LocationComponent.class) != null) {
+            EntityRef blockEntity = CoreRegistry.get(EntityManager.class).create(prefab, spawnPos);
+            MeshComponent blockMesh = blockEntity.getComponent(MeshComponent.class);
+            BlockPickupComponent blockPickup = blockEntity.getComponent(BlockPickupComponent.class);
+            blockPickup.blockFamily = block.getBlockFamily();
+            blockMesh.mesh = block.getMesh();
+            blockEntity.saveComponent(blockMesh);
+            blockEntity.saveComponent(blockPickup);
+
+            MessageManager.getInstance().addMessage("Spawned block.");
+        }
+    }
+
+    @Command(shortDescription = "Places a block in front of the player", helpText = "Places the specified block in " +
+            "front of the player. The block is set directly into the world and might override existing blocks. After " +
+            "placement the block can be destroyed like any regular placed block.")
+    public void placeBlock(@CommandParam(name = "blockName") String blockName) {
+        Camera camera = CoreRegistry.get(WorldRenderer.class).getActiveCamera();
+        Vector3f spawnPos = camera.getPosition();
+        Vector3f offset = camera.getViewingDirection();
+        offset.scale(3);
+        spawnPos.add(offset);
+
+        BlockFamily blockFamily;
+
+        List<BlockUri> matchingUris = resolveBlockUri(blockName);
+        if (matchingUris.size() == 1) {
+            blockFamily = BlockManager.getInstance().getBlockFamily(matchingUris.get(0));
+
+            //return;
+        } else if (matchingUris.isEmpty()) {
+            MessageManager.getInstance().addMessage("No block found for '" + blockName + "'", EMessageScope.PRIVATE);
+
+            return;
+        } else {
+            StringBuilder builder = new StringBuilder();
+            builder.append("Non-unique block name, possible matches: ");
+            Joiner.on(", ").appendTo(builder, matchingUris);
+            MessageManager.getInstance().addMessage(builder.toString(), EMessageScope.PRIVATE);
+
+            return;
+        }
+
+        WorldProvider provider = CoreRegistry.get(WorldProvider.class);
+        if (provider != null) {
+            Block oldBlock = provider.getBlock((int) spawnPos.x, (int) spawnPos.y, (int) spawnPos.z);
+            provider.setBlock((int) spawnPos.x, (int) spawnPos.y, (int) spawnPos.z, blockFamily.getArchetypeBlock(), oldBlock);
+
+            StringBuilder builder = new StringBuilder();
+            builder.append(blockFamily.getArchetypeBlock());
+            builder.append(" block placed at position (");
+            builder.append((int) spawnPos.x).append((int) spawnPos.y).append((int) spawnPos.z).append(")");
+            MessageManager.getInstance().addMessage(builder.toString());
+            return;
+        }
+        MessageManager.getInstance().addMessage("Sorry, something went wrong!");
+    }
+
+    @Command(shortDescription = "Toggles the maximum slope the player can walk up")
+    public void sleigh() {
+        LocalPlayer player = CoreRegistry.get(LocalPlayer.class);
+        if (player != null) {
+            CharacterMovementComponent moveComp = player.getEntity().getComponent(CharacterMovementComponent.class);
+            if (moveComp.slopeFactor > 0.7f) {
+                moveComp.slopeFactor = 0.6f;
+            } else {
+                moveComp.slopeFactor = 0.9f;
+            }
+            MessageManager.getInstance().addMessage("Slope factor is now " + moveComp.slopeFactor);
+        }
+    }
+
+    @Command(shortDescription = "Sets the spawn position of the player")
+    public void setSpawn() {
+        EntityRef playerEntity = CoreRegistry.get(LocalPlayer.class).getEntity();
+        PlayerComponent spawn = playerEntity.getComponent(PlayerComponent.class);
+        spawn.spawnPosition = playerEntity.getComponent(LocationComponent.class).getWorldPosition();
+        playerEntity.saveComponent(spawn);
+    }
+
+    @Command(shortDescription = "General help", helpText = "Prints out short descriptions for all available commands.")
+    public void help() {
+        StringBuilder msg = new StringBuilder();
+        List<CommandInfo> commands = CoreRegistry.get(CommandManager.class).getCommandList();
+        for (CommandInfo cmd : commands) {
+            if (!msg.toString().isEmpty()) {
+                msg.append("\n");
+            }
+            msg.append(cmd.getUsageMessage()).append(" - ").append(cmd.getShortDescription());
+        }
+        MessageManager.getInstance().addMessage(msg.toString(), EMessageScope.PRIVATE);
+    }
+
+    @Command(shortDescription = "Detailed help on a command")
+    public void help(@CommandParam(name = "command") String command) {
+        Collection<CommandInfo> cmdCollection = CoreRegistry.get(CommandManager.class).getCommand(command);
+        if (cmdCollection.isEmpty()) {
+            MessageManager.getInstance().addMessage("No help available for command '" + command + "'. Unknown command.", EMessageScope.PRIVATE);
+        } else {
+            StringBuilder msg = new StringBuilder();
+
+            for (CommandInfo cmd : cmdCollection) {
+                msg.append("=====================================================================================================================");
+                msg.append(StringConstants.NEW_LINE);
+                msg.append(cmd.getUsageMessage());
+                msg.append(StringConstants.NEW_LINE);
+                msg.append("=====================================================================================================================");
+                msg.append(StringConstants.NEW_LINE);
+                if (!cmd.getHelpText().isEmpty()) {
+                    msg.append(cmd.getHelpText());
+                    msg.append(StringConstants.NEW_LINE);
+                    msg.append("=====================================================================================================================");
+                    msg.append(StringConstants.NEW_LINE);
+                } else if (!cmd.getShortDescription().isEmpty()) {
+                    msg.append(cmd.getShortDescription());
+                    msg.append(StringConstants.NEW_LINE);
+                    msg.append("=====================================================================================================================");
+                    msg.append(StringConstants.NEW_LINE);
+                }
+                msg.append(StringConstants.NEW_LINE);
+            }
+            MessageManager.getInstance().addMessage(msg.toString(), EMessageScope.PRIVATE);
+        }
+    }
+
+    @Command(shortDescription = "Exits the game")
+    public void exit() {
+        CoreRegistry.get(GameEngine.class).shutdown();
+    }
+}