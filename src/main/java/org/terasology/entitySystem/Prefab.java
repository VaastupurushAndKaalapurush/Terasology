--- conflicted
+++ resolved
@@ -1,6 +1,4 @@
 package org.terasology.entitySystem;
-
-import org.terasology.asset.Asset;
 
 /**
  * An entity prefab describes the recipe for creating an entity.
@@ -8,11 +6,7 @@
  *
  * @author Immortius <immortius@gmail.com>
  */
-<<<<<<< HEAD
-public interface Prefab {
-=======
 public interface Prefab{
->>>>>>> a38cff7e
 
     /**
      * @return The identifier for this prefab
