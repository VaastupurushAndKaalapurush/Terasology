--- conflicted
+++ resolved
@@ -1,759 +1,720 @@
-/*
- * Copyright 2012 Benjamin Glatzel <benjamin.glatzel@me.com>
- *
- * Licensed under the Apache License, Version 2.0 (the "License");
- * you may not use this file except in compliance with the License.
- * You may obtain a copy of the License at
- *
- *      http://www.apache.org/licenses/LICENSE-2.0
- *
- * Unless required by applicable law or agreed to in writing, software
- * distributed under the License is distributed on an "AS IS" BASIS,
- * WITHOUT WARRANTIES OR CONDITIONS OF ANY KIND, either express or implied.
- * See the License for the specific language governing permissions and
- * limitations under the License.
- */
-package org.terasology.rendering.gui.components;
-
-import org.lwjgl.input.Mouse;
-import org.lwjgl.opengl.Display;
-import org.terasology.componentSystem.items.InventorySystem;
-import org.terasology.components.InventoryComponent;
-import org.terasology.components.ItemComponent;
-import org.terasology.components.LocalPlayerComponent;
-import org.terasology.components.PlayerComponent;
-import org.terasology.components.block.BlockItemComponent;
-import org.terasology.entityFactory.DroppedBlockFactory;
-import org.terasology.entitySystem.EntityManager;
-import org.terasology.entitySystem.EntityRef;
-import org.terasology.events.input.binds.RunButton;
-import org.terasology.game.CoreRegistry;
-import org.terasology.asset.AssetManager;
-import org.terasology.logic.LocalPlayer;
-import org.terasology.logic.manager.GUIManager;
-import org.terasology.physics.ImpulseEvent;
-import org.terasology.rendering.assets.Texture;
-import org.terasology.rendering.gui.framework.UIDisplayContainer;
-import org.terasology.rendering.gui.framework.UIDisplayElement;
-import org.terasology.rendering.gui.framework.UIDisplayWindow;
-import org.terasology.rendering.gui.framework.UIGraphicsElement;
-import org.terasology.rendering.gui.framework.events.MouseButtonListener;
-import org.terasology.rendering.gui.framework.events.MouseMoveListener;
-import org.terasology.rendering.gui.framework.events.WindowListener;
-
-import javax.vecmath.Vector2f;
-import javax.vecmath.Vector3f;
-
-/**
- * A cell which can contain an item and supports drag and drop.
- * To move an item the item will be moved to a special transfer slot as item will be dragged. This slot is in the PlayerComponent class.
- * Therefore the item belongs to nobody as the transfer is ongoing and needs to be reseted as the action was interrupted.
- * @author Marcel Lehwald <marcel.lehwald@googlemail.com>
- * @see PlayerComponent
- */
-public class UIItemCell extends UIDisplayContainer  {
-
-    //transfer
-    private static UIItemCellIcon transferIcon;
-    
-<<<<<<< HEAD
-    //entity
-    private EntityRef ownerEntity;
-    private EntityRef itemEntity;
-=======
-    //inventory entity
-    private EntityRef ownerEntity = EntityRef.NULL;
-    private EntityRef itemEntity = EntityRef.NULL;
-    private InventoryComponent ownerInventory;
->>>>>>> c1334aeb
-    private int slot;
-    
-    //connected inventory entity
-    private EntityRef connectedEntity = EntityRef.NULL;
-    private boolean fastTransferPressed = false;
-    
-    //sub elements
-    private final UIGraphicsElement selectionRectangle;
-    private final UIGraphicsElement background;
-    private final UIText itemLabel;
-    private UIItemCellIcon icon;
-    
-    //layout
-    private Vector2f itemLabelPosition = new Vector2f(0f, -14f);
-    
-    //settings
-    private boolean enableDrag = true;
-    private boolean enableSelectionRectangle = true;
-
-    private MouseMoveListener mouseMoveListener = new MouseMoveListener() {    
-        @Override
-        public void leave(UIDisplayElement element) {
-            setLabelVisibility(false);
-            
-            if (enableSelectionRectangle) {
-                selectionRectangle.setVisible(false);
-            }
-        }
-        
-        @Override
-        public void hover(UIDisplayElement element) {
-
-        }
-        
-        @Override
-        public void enter(UIDisplayElement element) {
-            setLabelVisibility(true);
-            
-            if (enableSelectionRectangle) {
-                selectionRectangle.setVisible(true);
-            }
-        }
-
-        @Override
-        public void move(UIDisplayElement element) {
-            InventoryComponent ownerInventory = ownerEntity.getComponent(InventoryComponent.class);
-            if (ownerInventory != null) {
-                if (getFromTransferSlot().exists()) {
-                    ItemComponent item = getFromTransferSlot().getComponent(ItemComponent.class);
-                    if (item.container == ownerEntity) {
-                        transferIcon.setPosition(new Vector2f(Mouse.getX() - getSize().x / 2, Display.getHeight() - Mouse.getY() - getSize().y / 2));
-                    }
-                }
-            }
-        }
-    };
-    private MouseButtonListener mouseButtonListener = new MouseButtonListener() {        
-        @Override
-        public void wheel(UIDisplayElement element, int wheel, boolean intersect) {
-            
-        }
-        
-        @Override
-        public void up(UIDisplayElement element, int button, boolean intersect) {
-<<<<<<< HEAD
-            InventoryComponent ownerInventory = ownerEntity.getComponent(InventoryComponent.class);
-=======
-
-        }
-        
-        @Override
-        public void down(UIDisplayElement element, int button, boolean intersect) {
->>>>>>> c1334aeb
-            if (intersect) {
-                if (!enableDrag)
-                    return;
-                
-                if (ownerInventory != null) {
-                    //left click
-                    if (button == 0) {
-                        //drop
-                        if (getFromTransferSlot().exists()) {
-                            
-                            moveItem(UIItemCell.this, (byte) 0, true);
-                            
-                        }
-                        //drag
-                        else {
-                            
-                            //move item to the transfer slot
-                            sendToTransferSlot(itemEntity, (byte) 0);
-                            
-                            if (fastTransferPressed && connectedEntity.exists()) {
-                                moveItemAutomatic(connectedEntity, true);
-                            }
-                        }
-                    }
-                    //right click
-                    else if (button == 1) {
-                        //drop
-                        if (getFromTransferSlot().exists()) {
-                         
-                            moveItem(UIItemCell.this, (byte) 1, true);
-                            
-                        }
-                        //drag
-                        else {
-                            
-                            //copy half of the stack
-                            ItemComponent item = itemEntity.getComponent(ItemComponent.class);
-                            sendToTransferSlot(itemEntity, (byte) (item.stackCount / 2));
-                            
-                        }
-                    }
-                }
-            }
-            else {
-                //TODO reset dragged item if not dropped onto a UIItemCell. (how can we figure this out..)
-            }
-        }
-    };
-    private WindowListener windowListener = new WindowListener() {
-        @Override
-        public void open(UIDisplayElement element) {
-            
-        }
-        
-        @Override
-        public void close(UIDisplayElement element) {
-            UIDisplayWindow window = (UIDisplayWindow) element;
-            
-            //TODO just drop the item?
-            //lets reset the item of the window got closed.
-            reset();
-            
-            window.removeWindowListener(this);
-        }
-    };
-        
-    /**
-     * Create a single item cell which is capable of holding an item.
-     * @param owner The owner of this item.
-     * @param size The size of the icon cell.
-     */
-    public UIItemCell(EntityRef owner, Vector2f size) {
-        this.ownerEntity = owner;
-        
-        setSize(size);
-
-        Texture guiTex = AssetManager.loadTexture("engine:gui");
-        
-        selectionRectangle = new UIGraphicsElement(guiTex);
-        selectionRectangle.getTextureSize().set(new Vector2f(24f / 256f, 24f / 256f));
-        selectionRectangle.getTextureOrigin().set(new Vector2f(0.0f, 23f / 256f));
-        selectionRectangle.setSize(getSize());
-        
-        background = new UIGraphicsElement(guiTex);
-        background.getTextureSize().set(new Vector2f(20f / 256f, 20f / 256f));
-        background.getTextureOrigin().set(new Vector2f(1.0f / 256f, 1f / 256f));
-        background.setSize(getSize());
-        background.setVisible(true);
-        background.setFixed(true);
-        
-        itemLabel = new UIText();
-        itemLabel.setVisible(false);
-        itemLabel.setPosition(itemLabelPosition);
-        
-        icon = new UIItemCellIcon();
-        icon.setVisible(true);
-        
-        if (transferIcon == null) {
-            transferIcon = new UIItemCellIcon();
-            transferIcon.setVisible(false);
-            transferIcon.setItemEntity(EntityRef.NULL);
-        }
-        
-        addMouseMoveListener(mouseMoveListener);
-        addMouseButtonListener(mouseButtonListener);
-        
-        addDisplayElement(background);
-        addDisplayElement(icon);
-        addDisplayElement(selectionRectangle);
-        addDisplayElement(itemLabel);
-    }
-    
-
-    /**
-     * Drop the item in the transfer slot.
-     * TODO not working yet.
-     */
-<<<<<<< HEAD
-    private void moveItem() {
-        EntityRef item = getFromMovementSlot();
-        InventoryComponent ownerInventory = ownerEntity.getComponent(InventoryComponent.class);
-=======
-    private void dropitem() {
-        EntityRef item = getFromTransferSlot();
->>>>>>> c1334aeb
-        
-        if (item.exists()) {
-            BlockItemComponent blockItem = item.getComponent(BlockItemComponent.class);
-            
-            int dropPower = 6;
-            EntityManager entityManager = CoreRegistry.get(EntityManager.class);
-            LocalPlayer localPlayer = CoreRegistry.get(LocalPlayer.class);
-            LocalPlayerComponent localPlayerComp = localPlayer.getEntity().getComponent(LocalPlayerComponent.class);
-            DroppedBlockFactory droppedBlockFactory = new DroppedBlockFactory(entityManager);
-            EntityRef droppedBlock = droppedBlockFactory.newInstance(new Vector3f(localPlayer.getPosition().x + localPlayer.getViewDirection().x * 1.5f, localPlayer.getPosition().y + localPlayer.getViewDirection().y * 1.5f, localPlayer.getPosition().z + localPlayer.getViewDirection().z * 1.5f), blockItem.blockFamily, 20);
-            droppedBlock.send(new ImpulseEvent(new Vector3f(localPlayer.getViewDirection().x*dropPower, localPlayer.getViewDirection().y*dropPower, localPlayer.getViewDirection().z*dropPower)));
-            
-            localPlayerComp.handAnimation = 0.5f;
-        }
-        
-        System.out.println("drop");
-    }
-    
-    /**
-     * Move the item in the transfer inventory slot to this owners inventory automatically to a free slot or merge if an item of the same block exists. The item will be dropped if no free slot is available.
-     * @param targetEntity The target inventory entity to send the item too.
-     * @param dropOnFull True if drop the item if target inventory is full.
-     */
-    private void moveItemAutomatic(EntityRef targetEntity, boolean dropOnFull) {
-        ItemComponent sourceItem = getFromTransferSlot().getComponent(ItemComponent.class);
-        ItemComponent targetItem;
-        
-        InventoryComponent targetInventory = targetEntity.getComponent(InventoryComponent.class);
-        
-        if (getFromTransferSlot().exists() && targetInventory != null) {
-            
-            //is stackable
-            if (!sourceItem.stackId.isEmpty()) {
-                for (EntityRef itemStack : targetInventory.itemSlots) {
-                    targetItem = itemStack.getComponent(ItemComponent.class);
-                    
-                    if (targetItem != null) {
-                        if (targetItem.stackId.equals(sourceItem.stackId)) {
-                            
-                            int spaceLeft = InventorySystem.MAX_STACK - targetItem.stackCount;
-                            
-                            //source stack is to big to merge full in
-                            if (spaceLeft < sourceItem.stackCount) {
-                                
-                                targetItem.stackCount = InventorySystem.MAX_STACK;
-                                sourceItem.stackCount -= spaceLeft;
-                                
-                            }
-                            //merge source stack fully in
-                            else {
-                                
-                                targetItem.stackCount += sourceItem.stackCount;
-                                
-                                //remove item from transfer slot
-                                sendToTransferSlot(EntityRef.NULL, (byte) 0);
-                                
-                            }
-                            
-                        }
-                    }
-                    
-                    //check if stack is fully merged into existing stacks
-                    if (!getFromTransferSlot().exists()) {
-                        break;
-                    }
-                    
-                }
-            }
-            
-            //check if after merging (or not able to merge) still items left (this can only happen if the player receives an item in the meantime)
-            if (getFromTransferSlot().exists()) {
-                
-                //check for a free slot
-                int freeSlot = targetInventory.itemSlots.indexOf(EntityRef.NULL);
-                if (freeSlot != -1) {
-                    //place the item in the item slot
-                    sourceItem.container = targetEntity;
-                    targetInventory.itemSlots.set(freeSlot, getFromTransferSlot());
-                    
-                    //remove item from transfer slot
-                    sendToTransferSlot(EntityRef.NULL, (byte) 0);
-                }
-                //no free slots
-                else {
-                    if (dropOnFull)
-                        dropitem();
-                }
-                
-            }
-            
-            //notify component changed listeners
-            targetEntity.saveComponent(targetInventory);
-            
-        }
-    }
-    
-   /**
-    * Move the item in the transfer inventory slot to the targetCell.
-    * This method is split up into moveItemPlace, moveItemMerge and moveItemSwap.
-    * @param targetCell The target cell to move the item to.
-    * @param amount The amount to move.
-    * @param dropOnFail Drop the item on failure.
-    */
-    private void moveItem(UIItemCell targetCell, byte amount, boolean dropOnFail) {
-        EntityRef item = getFromTransferSlot();
-        if (item.exists()) {
-
-            boolean success = false;
-            
-            if (!success) {
-                //try to place the block
-                success = moveItemPlace(targetCell, amount);
-            }
-            
-            if (!success) {
-                //try to merge
-                success = moveItemMerge(targetCell, amount);
-            }
-            
-            if (!success) {
-                //try to swap
-                success = moveItemSwap(targetCell);
-            }
-            
-            if (!success && dropOnFail) {
-                //failed (should not happen)
-                dropitem();
-            }
-
-            //notify component changed listeners
-            ownerEntity.saveComponent(ownerInventory);
-            
-        }
-    }
-
-    /**
-     * Place the item in the transfer slot directly on the target cell.
-     * @param targetCell The target cell to move the item to.
-     * @param amount The amount to place. 0 for whole stack.
-     */
-<<<<<<< HEAD
-    private void moveItemPlace() {
-        InventoryComponent ownerInventory = ownerEntity.getComponent(InventoryComponent.class);
-        EntityRef item = getFromMovementSlot();
-=======
-    private boolean moveItemPlace(UIItemCell targetCell, byte amount) {
-        EntityRef item = getFromTransferSlot();
->>>>>>> c1334aeb
-        ItemComponent sourceItem = item.getComponent(ItemComponent.class);
-        
-        //check if target slot is empty
-        if (!ownerInventory.itemSlots.get(targetCell.slot).exists()) {    
-            //place whole stack
-            if (amount == 0) {
-                //place the item in the item slot
-                sourceItem.container = ownerEntity;
-                ownerInventory.itemSlots.set(targetCell.slot, item);
-                
-                //remove item from transfer slot
-                sendToTransferSlot(EntityRef.NULL, (byte) 0);
-                
-                return true;
-            }
-            //place an specific amount
-            else {
-                //create an item
-                EntityManager entityManager = CoreRegistry.get(EntityManager.class);
-                EntityRef copy = entityManager.copy(item);
-                ItemComponent copyItem = copy.getComponent(ItemComponent.class);
-    
-                //items in transfer slot left
-                if (sourceItem.stackCount > amount) {
-                    sourceItem.stackCount -= amount;
-                    copyItem.stackCount = amount;
-                    
-                    copyItem.container = ownerEntity;
-                    ownerInventory.itemSlots.set(targetCell.slot, copy);
- 
-                    return true;
-                }
-                //no items in transfer slot left
-                else {
-                    //place whole stack
-                    ownerInventory.itemSlots.set(targetCell.slot, item);
-                    
-                    //remove item from transfer slot
-                    sendToTransferSlot(EntityRef.NULL, (byte) 0);
-                    
-                    return true;
-                }
-            }
-        }
-        
-        return false;
-    }
-
-    /**
-     * Merge the item in the transfer slot with the target cell.
-     * @param targetCell The target cell to move the item to.
-     * @param amount The amount to merge. 0 for whole stack.
-     */
-<<<<<<< HEAD
-    private void moveItemMerge() {
-        EntityRef item = getFromMovementSlot();
-        InventoryComponent ownerInventory = ownerEntity.getComponent(InventoryComponent.class);
-=======
-    private boolean moveItemMerge(UIItemCell targetCell, byte amount) {
-        EntityRef item = getFromTransferSlot();
->>>>>>> c1334aeb
-        ItemComponent sourceItem = item.getComponent(ItemComponent.class);
-        ItemComponent targetItem = targetCell.ownerInventory.itemSlots.get(targetCell.slot).getComponent(ItemComponent.class);
-        
-        //make sure the items can be merged
-        if (targetItem.stackId.equals(sourceItem.stackId) && !targetItem.stackId.isEmpty() && !sourceItem.stackId.isEmpty()) {
-            //merge whole stack
-            if (amount == 0) {
-                int spaceLeft = InventorySystem.MAX_STACK - targetItem.stackCount;
-                
-                //source stack is to big to merge full in
-                if (spaceLeft < sourceItem.stackCount) {
-                    
-                    targetItem.stackCount = InventorySystem.MAX_STACK;
-                    sourceItem.stackCount -= spaceLeft;
-                    
-                    return true;
-                }
-                //merge source stack fully in
-                else {
-                    
-                    targetItem.stackCount += sourceItem.stackCount;
-                    
-                    //remove item from transfer slot
-                    sendToTransferSlot(EntityRef.NULL, (byte) 0);
-                    
-                    return true;
-                }
-            }
-            //merge an specific amount
-            else {
-                int spaceLeft = InventorySystem.MAX_STACK - targetItem.stackCount;
-                
-                //items can be merged in
-                if (spaceLeft > amount) {
-                    targetItem.stackCount += amount;
-                    
-                    //items left in transfer slot left
-                    if (sourceItem.stackCount > amount) {
-                        //subtract the transfered amount
-                        sourceItem.stackCount -= amount;
-                    }
-                    //no items in transfer slot left
-                    else {
-                        //remove item from transfer slot
-                        sendToTransferSlot(EntityRef.NULL, (byte) 0);
-                    }
-
-                    return true;
-                }
-            }
-        }
-        
-        return false;
-    }
-    
-    /**
-     * Swap the items of the transfer item slot and the target cell.
-     * @param targetCell The target cell to move the item to.
-     */
-<<<<<<< HEAD
-    private void moveItemSwap() {
-        EntityRef item = getFromMovementSlot();
-        InventoryComponent ownerInventory = ownerEntity.getComponent(InventoryComponent.class);
-=======
-    private boolean moveItemSwap(UIItemCell targetCell) {
-        EntityRef item = getFromTransferSlot();
->>>>>>> c1334aeb
-        ItemComponent sourceItem = item.getComponent(ItemComponent.class);
-        ItemComponent targetItem = targetCell.itemEntity.getComponent(ItemComponent.class);
-        
-        //move item to the transfer slot
-        targetItem.container = sourceItem.container;
-        sendToTransferSlot(targetCell.itemEntity, (byte) 0);
-        
-        //place the item in the item slot
-        sourceItem.container = ownerEntity;
-        ownerInventory.itemSlots.set(targetCell.slot, item);
-        
-        return true;
-    }
-    
-    /**
-     * Resets the item in the transfer slot to its owner.
-     */
-    private void reset() {
-<<<<<<< HEAD
-        InventoryComponent ownerInventory = ownerEntity.getComponent(InventoryComponent.class);
-        ownerInventory.itemSlots.set(slot, getFromMovementSlot());
-        sendToMovementSlot(EntityRef.NULL, (byte) -1);
-=======
-        EntityRef item = getFromTransferSlot();
-        if (item.exists()) {
-            ItemComponent itemComponent = item.getComponent(ItemComponent.class);
-            moveItemAutomatic(itemComponent.container, true);
-        }
-    }
-    
-    @Override
-    public boolean processBindButton(String id, boolean pressed) {
-        if (id.equals(RunButton.ID)) {
-            fastTransferPressed = pressed;
-            
-            return true;
-        }
-        
-        return super.processBindButton(id, pressed);
->>>>>>> c1334aeb
-    }
-    
-    /**
-     * Get item from the transfer slot.
-     * @return Returns the item in the transfer slot.
-     */
-    private EntityRef getFromTransferSlot() {
-        return CoreRegistry.get(LocalPlayer.class).getEntity().getComponent(PlayerComponent.class).transferSlot;
-    }
-    
-    /**
-     * Send an item to the transfer slot. Update the visibility of the transfer icon.
-     * @param item The item to send to the transfer slot.
-     * @param amount The amount to send to the transfer slot. 0 for whole stack.
-     */
-<<<<<<< HEAD
-    private void sendToMovementSlot(EntityRef item, byte amount) {
-        InventoryComponent ownerInventory = ownerEntity.getComponent(InventoryComponent.class);
-=======
-    private void sendToTransferSlot(EntityRef item, byte amount) {
->>>>>>> c1334aeb
-        //transfer whole stack
-        if (amount == 0) {
-            
-            CoreRegistry.get(LocalPlayer.class).getEntity().getComponent(PlayerComponent.class).transferSlot = item;
-            
-            if (item.exists()) {
-                //remove the item from the inventory slot
-                ownerInventory.itemSlots.set(ownerInventory.itemSlots.indexOf(item), EntityRef.NULL);
-            }
-            
-        }
-        //transfer part of stack
-        else if (amount > 0 && amount <= InventorySystem.MAX_STACK) {
-            ItemComponent itemComponent = itemEntity.getComponent(ItemComponent.class);
-            itemComponent.stackCount -= amount;
-            
-            //create the item
-            EntityManager entityManager = CoreRegistry.get(EntityManager.class);
-            EntityRef moveItem = entityManager.copy(item);
-            itemComponent = moveItem.getComponent(ItemComponent.class);
-            itemComponent.stackCount = amount;
-            itemComponent.container = ownerEntity;
-            
-            CoreRegistry.get(LocalPlayer.class).getEntity().getComponent(PlayerComponent.class).transferSlot = moveItem;
-        }
-        
-        //enable/disable transfer item
-        if (getFromTransferSlot().exists()) {
-            GUIManager.getInstance().getFocusedWindow().removeDisplayElement(transferIcon);
-            GUIManager.getInstance().getFocusedWindow().addDisplayElement(transferIcon, "transferIcon");
-            GUIManager.getInstance().getFocusedWindow().removeWindowListener(windowListener);
-            GUIManager.getInstance().getFocusedWindow().addWindowListener(windowListener);
-            transferIcon.setItemEntity(getFromTransferSlot());
-            transferIcon.setVisible(true);
-        }
-        else {
-            GUIManager.getInstance().getFocusedWindow().removeDisplayElement(transferIcon);
-            transferIcon.setItemEntity(EntityRef.NULL);
-            transferIcon.setVisible(false);
-        }
-        
-        //notify component changed listeners
-        ownerEntity.saveComponent(ownerInventory);
-    }
-    
-    /**
-     * Set the visibility of the label.
-     * @param enable True to be displayed.
-     */
-    private void setLabelVisibility(boolean enable) {
-        if (itemEntity.exists()) {
-            ItemComponent item = itemEntity.getComponent(ItemComponent.class);
-            BlockItemComponent blockItem = itemEntity.getComponent(BlockItemComponent.class);
-            
-            if (item != null) {
-                if (blockItem != null) {
-                    if (blockItem.blockFamily != null) {
-                        itemLabel.setText(blockItem.blockFamily.getDisplayName());
-                    } else {
-                        itemLabel.setText("Broken Block");
-                    }
-
-                } else {
-                    itemLabel.setText(item.name);
-                }
-            }
-            
-            itemLabel.setVisible(enable);
-        } else {
-            itemLabel.setVisible(false);
-        }
-    }
-    
-    /**
-     * Set the item which this item cell contains.
-     * @param itemEntity The item.
-     * @param slot The slot number in the inventory of the owner.
-     */
-    public void setItem(EntityRef itemEntity, int slot) {
-        this.itemEntity = itemEntity;
-        icon.setItemEntity(itemEntity);
-        this.slot = slot;
-    }
-    
-    /**
-     * Get the owner of this cell.
-     * @return The owner entity.
-     */
-    public EntityRef getOwnerEntity() {
-        return ownerEntity;
-    }
-    
-    /**
-     * Get the item which this item cell contains.
-     * @return Returns the item entity.
-     */
-    public EntityRef getItemEntity() {
-        return itemEntity;
-    }
-
-    /**
-     * Check if the cell supports drag/drop.
-     * @return True if the cell supports drag/drop.
-     */
-    public boolean isDrag() {
-        return enableDrag;
-    }
-
-    /**
-     * Set the support for drag/drop to this cell.
-     * @param enable True to enable drag/drop.
-     */
-    public void setDrag(boolean enable) {
-        this.enableDrag = enable;
-    }
-    
-    /**
-     * Check if the cell has an selection rectangle as the mouse is over.
-     * @return True if the cell has an selection rectangle as the mouse is over.
-     */
-    public boolean isSelectionRectangle() {
-        return enableSelectionRectangle;
-    }
-
-    /**
-     * Set if the cell will show a selection rectangle as the mouse is over.
-     * @param enable True to enable the selection rectangle as the mouse is over.
-     */
-    public void setSelectionRectangle(boolean enable) {
-        this.enableSelectionRectangle = enable;
-    }
-    
-    /**
-     * Set the visibility of the selection rectangle.
-     * @param enable True to enable the selection rectangle.
-     */
-    public void setSelectionRectangleEnable(boolean enable) {
-        selectionRectangle.setVisible(enable);
-    }
-    
-    /**
-     * Get the inventory entity which is connected with this cell. This allows fast transfer between 2 inventories.
-     * @return Returns the entity of the connected inventory.
-     */
-    public EntityRef getConnected() {
-        return connectedEntity;
-    }
-
-    /**
-     * Set the inventory entity which is connected with this cell. This allows fast transfer between 2 inventories.
-     * @param entity The entity inventory to connect with this cell.
-     */
-    public void setConnected(EntityRef entity) {
-        this.connectedEntity = entity;
-    }
-}
+/*
+ * Copyright 2012 Benjamin Glatzel <benjamin.glatzel@me.com>
+ *
+ * Licensed under the Apache License, Version 2.0 (the "License");
+ * you may not use this file except in compliance with the License.
+ * You may obtain a copy of the License at
+ *
+ *      http://www.apache.org/licenses/LICENSE-2.0
+ *
+ * Unless required by applicable law or agreed to in writing, software
+ * distributed under the License is distributed on an "AS IS" BASIS,
+ * WITHOUT WARRANTIES OR CONDITIONS OF ANY KIND, either express or implied.
+ * See the License for the specific language governing permissions and
+ * limitations under the License.
+ */
+package org.terasology.rendering.gui.components;
+
+import org.lwjgl.input.Mouse;
+import org.lwjgl.opengl.Display;
+import org.terasology.componentSystem.items.InventorySystem;
+import org.terasology.components.InventoryComponent;
+import org.terasology.components.ItemComponent;
+import org.terasology.components.LocalPlayerComponent;
+import org.terasology.components.PlayerComponent;
+import org.terasology.components.block.BlockItemComponent;
+import org.terasology.entityFactory.DroppedBlockFactory;
+import org.terasology.entitySystem.EntityManager;
+import org.terasology.entitySystem.EntityRef;
+import org.terasology.events.input.binds.RunButton;
+import org.terasology.game.CoreRegistry;
+import org.terasology.asset.AssetManager;
+import org.terasology.logic.LocalPlayer;
+import org.terasology.logic.manager.GUIManager;
+import org.terasology.physics.ImpulseEvent;
+import org.terasology.rendering.assets.Texture;
+import org.terasology.rendering.gui.framework.UIDisplayContainer;
+import org.terasology.rendering.gui.framework.UIDisplayElement;
+import org.terasology.rendering.gui.framework.UIDisplayWindow;
+import org.terasology.rendering.gui.framework.UIGraphicsElement;
+import org.terasology.rendering.gui.framework.events.MouseButtonListener;
+import org.terasology.rendering.gui.framework.events.MouseMoveListener;
+import org.terasology.rendering.gui.framework.events.WindowListener;
+
+import javax.vecmath.Vector2f;
+import javax.vecmath.Vector3f;
+
+/**
+ * A cell which can contain an item and supports drag and drop.
+ * To move an item the item will be moved to a special transfer slot as item will be dragged. This slot is in the PlayerComponent class.
+ * Therefore the item belongs to nobody as the transfer is ongoing and needs to be reseted as the action was interrupted.
+ * @author Marcel Lehwald <marcel.lehwald@googlemail.com>
+ * @see PlayerComponent
+ */
+public class UIItemCell extends UIDisplayContainer  {
+
+    //transfer
+    private static UIItemCellIcon transferIcon;
+    
+    //entity
+    private EntityRef ownerEntity = EntityRef.NULL;
+    private EntityRef itemEntity = EntityRef.NULL;
+    private int slot;
+    
+    //connected inventory entity
+    private EntityRef connectedEntity = EntityRef.NULL;
+    private boolean fastTransferPressed = false;
+    
+    //sub elements
+    private final UIGraphicsElement selectionRectangle;
+    private final UIGraphicsElement background;
+    private final UIText itemLabel;
+    private UIItemCellIcon icon;
+    
+    //layout
+    private Vector2f itemLabelPosition = new Vector2f(0f, -14f);
+    
+    //settings
+    private boolean enableDrag = true;
+    private boolean enableSelectionRectangle = true;
+
+    private MouseMoveListener mouseMoveListener = new MouseMoveListener() {    
+        @Override
+        public void leave(UIDisplayElement element) {
+            setLabelVisibility(false);
+            
+            if (enableSelectionRectangle) {
+                selectionRectangle.setVisible(false);
+            }
+        }
+        
+        @Override
+        public void hover(UIDisplayElement element) {
+
+        }
+        
+        @Override
+        public void enter(UIDisplayElement element) {
+            setLabelVisibility(true);
+            
+            if (enableSelectionRectangle) {
+                selectionRectangle.setVisible(true);
+            }
+        }
+
+        @Override
+        public void move(UIDisplayElement element) {
+            InventoryComponent ownerInventory = ownerEntity.getComponent(InventoryComponent.class);
+            if (ownerInventory != null) {
+                if (getFromTransferSlot().exists()) {
+                    ItemComponent item = getFromTransferSlot().getComponent(ItemComponent.class);
+                    if (item.container == ownerEntity) {
+                        transferIcon.setPosition(new Vector2f(Mouse.getX() - getSize().x / 2, Display.getHeight() - Mouse.getY() - getSize().y / 2));
+                    }
+                }
+            }
+        }
+    };
+    private MouseButtonListener mouseButtonListener = new MouseButtonListener() {        
+        @Override
+        public void wheel(UIDisplayElement element, int wheel, boolean intersect) {
+            
+        }
+        
+        @Override
+        public void up(UIDisplayElement element, int button, boolean intersect) {
+
+        }
+        
+        @Override
+        public void down(UIDisplayElement element, int button, boolean intersect) {
+            InventoryComponent ownerInventory = ownerEntity.getComponent(InventoryComponent.class);
+            if (intersect) {
+                if (!enableDrag)
+                    return;
+                
+                if (ownerInventory != null) {
+                    //left click
+                    if (button == 0) {
+                        //drop
+                        if (getFromTransferSlot().exists()) {
+                            
+                            moveItem(UIItemCell.this, (byte) 0, true);
+                            
+                        }
+                        //drag
+                        else {
+                            
+                            //move item to the transfer slot
+                            sendToTransferSlot(itemEntity, (byte) 0);
+                            
+                            if (fastTransferPressed && connectedEntity.exists()) {
+                                moveItemAutomatic(connectedEntity, true);
+                            }
+                        }
+                    }
+                    //right click
+                    else if (button == 1) {
+                        //drop
+                        if (getFromTransferSlot().exists()) {
+                         
+                            moveItem(UIItemCell.this, (byte) 1, true);
+                            
+                        }
+                        //drag
+                        else {
+                            
+                            //copy half of the stack
+                            ItemComponent item = itemEntity.getComponent(ItemComponent.class);
+                            if (item != null) {
+                                sendToTransferSlot(itemEntity, (byte) (item.stackCount / 2));
+                            }
+                            
+                        }
+                    }
+                }
+            }
+            else {
+                //TODO reset dragged item if not dropped onto a UIItemCell. (how can we figure this out..)
+            }
+        }
+    };
+    private WindowListener windowListener = new WindowListener() {
+        @Override
+        public void open(UIDisplayElement element) {
+            
+        }
+        
+        @Override
+        public void close(UIDisplayElement element) {
+            UIDisplayWindow window = (UIDisplayWindow) element;
+            
+            //TODO just drop the item?
+            //lets reset the item of the window got closed.
+            reset();
+            
+            window.removeWindowListener(this);
+        }
+    };
+        
+    /**
+     * Create a single item cell which is capable of holding an item.
+     * @param owner The owner of this item.
+     * @param size The size of the icon cell.
+     */
+    public UIItemCell(EntityRef owner, Vector2f size) {
+        this.ownerEntity = owner;
+        
+        setSize(size);
+
+        Texture guiTex = AssetManager.loadTexture("engine:gui");
+        
+        selectionRectangle = new UIGraphicsElement(guiTex);
+        selectionRectangle.getTextureSize().set(new Vector2f(24f / 256f, 24f / 256f));
+        selectionRectangle.getTextureOrigin().set(new Vector2f(0.0f, 23f / 256f));
+        selectionRectangle.setSize(getSize());
+        
+        background = new UIGraphicsElement(guiTex);
+        background.getTextureSize().set(new Vector2f(20f / 256f, 20f / 256f));
+        background.getTextureOrigin().set(new Vector2f(1.0f / 256f, 1f / 256f));
+        background.setSize(getSize());
+        background.setVisible(true);
+        background.setFixed(true);
+        
+        itemLabel = new UIText();
+        itemLabel.setVisible(false);
+        itemLabel.setPosition(itemLabelPosition);
+        
+        icon = new UIItemCellIcon();
+        icon.setVisible(true);
+        
+        if (transferIcon == null) {
+            transferIcon = new UIItemCellIcon();
+            transferIcon.setVisible(false);
+            transferIcon.setItemEntity(EntityRef.NULL);
+        }
+        
+        addMouseMoveListener(mouseMoveListener);
+        addMouseButtonListener(mouseButtonListener);
+        
+        addDisplayElement(background);
+        addDisplayElement(icon);
+        addDisplayElement(selectionRectangle);
+        addDisplayElement(itemLabel);
+    }
+    
+
+    /**
+     * Drop the item in the transfer slot.
+     * TODO not working yet.
+     */
+    private void dropitem() {
+        EntityRef item = getFromTransferSlot();
+        
+        if (item.exists()) {
+            BlockItemComponent blockItem = item.getComponent(BlockItemComponent.class);
+            
+            int dropPower = 6;
+            EntityManager entityManager = CoreRegistry.get(EntityManager.class);
+            LocalPlayer localPlayer = CoreRegistry.get(LocalPlayer.class);
+            LocalPlayerComponent localPlayerComp = localPlayer.getEntity().getComponent(LocalPlayerComponent.class);
+            DroppedBlockFactory droppedBlockFactory = new DroppedBlockFactory(entityManager);
+            EntityRef droppedBlock = droppedBlockFactory.newInstance(new Vector3f(localPlayer.getPosition().x + localPlayer.getViewDirection().x * 1.5f, localPlayer.getPosition().y + localPlayer.getViewDirection().y * 1.5f, localPlayer.getPosition().z + localPlayer.getViewDirection().z * 1.5f), blockItem.blockFamily, 20);
+            droppedBlock.send(new ImpulseEvent(new Vector3f(localPlayer.getViewDirection().x*dropPower, localPlayer.getViewDirection().y*dropPower, localPlayer.getViewDirection().z*dropPower)));
+            
+            localPlayerComp.handAnimation = 0.5f;
+        }
+        
+        System.out.println("drop");
+    }
+    
+    /**
+     * Move the item in the transfer inventory slot to this owners inventory automatically to a free slot or merge if an item of the same block exists. The item will be dropped if no free slot is available.
+     * @param targetEntity The target inventory entity to send the item too.
+     * @param dropOnFull True if drop the item if target inventory is full.
+     */
+    private void moveItemAutomatic(EntityRef targetEntity, boolean dropOnFull) {
+        ItemComponent sourceItem = getFromTransferSlot().getComponent(ItemComponent.class);
+        ItemComponent targetItem;
+        
+        InventoryComponent targetInventory = targetEntity.getComponent(InventoryComponent.class);
+        
+        if (getFromTransferSlot().exists() && targetInventory != null) {
+            
+            //is stackable
+            if (!sourceItem.stackId.isEmpty()) {
+                for (EntityRef itemStack : targetInventory.itemSlots) {
+                    targetItem = itemStack.getComponent(ItemComponent.class);
+                    
+                    if (targetItem != null) {
+                        if (targetItem.stackId.equals(sourceItem.stackId)) {
+                            
+                            int spaceLeft = InventorySystem.MAX_STACK - targetItem.stackCount;
+                            
+                            //source stack is to big to merge full in
+                            if (spaceLeft < sourceItem.stackCount) {
+                                
+                                targetItem.stackCount = InventorySystem.MAX_STACK;
+                                sourceItem.stackCount -= spaceLeft;
+                                
+                            }
+                            //merge source stack fully in
+                            else {
+                                
+                                targetItem.stackCount += sourceItem.stackCount;
+                                
+                                //remove item from transfer slot
+                                sendToTransferSlot(EntityRef.NULL, (byte) 0);
+                                
+                            }
+                            
+                        }
+                    }
+                    
+                    //check if stack is fully merged into existing stacks
+                    if (!getFromTransferSlot().exists()) {
+                        break;
+                    }
+                    
+                }
+            }
+            
+            //check if after merging (or not able to merge) still items left (this can only happen if the player receives an item in the meantime)
+            if (getFromTransferSlot().exists()) {
+                
+                //check for a free slot
+                int freeSlot = targetInventory.itemSlots.indexOf(EntityRef.NULL);
+                if (freeSlot != -1) {
+                    //place the item in the item slot
+                    sourceItem.container = targetEntity;
+                    targetInventory.itemSlots.set(freeSlot, getFromTransferSlot());
+                    
+                    //remove item from transfer slot
+                    sendToTransferSlot(EntityRef.NULL, (byte) 0);
+                }
+                //no free slots
+                else {
+                    if (dropOnFull)
+                        dropitem();
+                }
+                
+            }
+            
+            //notify component changed listeners
+            targetEntity.saveComponent(targetInventory);
+            
+        }
+    }
+    
+   /**
+    * Move the item in the transfer inventory slot to the targetCell.
+    * This method is split up into moveItemPlace, moveItemMerge and moveItemSwap.
+    * @param targetCell The target cell to move the item to.
+    * @param amount The amount to move.
+    * @param dropOnFail Drop the item on failure.
+    */
+    private void moveItem(UIItemCell targetCell, byte amount, boolean dropOnFail) {
+        EntityRef item = getFromTransferSlot();
+        InventoryComponent ownerInventory = ownerEntity.getComponent(InventoryComponent.class);
+        if (item.exists()) {
+
+            boolean success = false;
+            
+            if (!success) {
+                //try to place the block
+                success = moveItemPlace(targetCell, amount);
+            }
+            
+            if (!success) {
+                //try to merge
+                success = moveItemMerge(targetCell, amount);
+            }
+            
+            if (!success) {
+                //try to swap
+                success = moveItemSwap(targetCell);
+            }
+            
+            if (!success && dropOnFail) {
+                //failed (should not happen)
+                dropitem();
+            }
+
+            //notify component changed listeners
+            ownerEntity.saveComponent(ownerInventory);
+            
+        }
+    }
+
+    /**
+     * Place the item in the transfer slot directly on the target cell.
+     * @param targetCell The target cell to move the item to.
+     * @param amount The amount to place. 0 for whole stack.
+     */
+    private boolean moveItemPlace(UIItemCell targetCell, byte amount) {
+        EntityRef item = getFromTransferSlot();
+        InventoryComponent ownerInventory = ownerEntity.getComponent(InventoryComponent.class);
+        ItemComponent sourceItem = item.getComponent(ItemComponent.class);
+        
+        //check if target slot is empty
+        if (!ownerInventory.itemSlots.get(targetCell.slot).exists()) {    
+            //place whole stack
+            if (amount == 0) {
+                //place the item in the item slot
+                sourceItem.container = ownerEntity;
+                ownerInventory.itemSlots.set(targetCell.slot, item);
+                
+                //remove item from transfer slot
+                sendToTransferSlot(EntityRef.NULL, (byte) 0);
+                
+                return true;
+            }
+            //place an specific amount
+            else {
+                //create an item
+                EntityManager entityManager = CoreRegistry.get(EntityManager.class);
+                EntityRef copy = entityManager.copy(item);
+                ItemComponent copyItem = copy.getComponent(ItemComponent.class);
+    
+                //items in transfer slot left
+                if (sourceItem.stackCount > amount) {
+                    sourceItem.stackCount -= amount;
+                    copyItem.stackCount = amount;
+                    
+                    copyItem.container = ownerEntity;
+                    ownerInventory.itemSlots.set(targetCell.slot, copy);
+ 
+                    return true;
+                }
+                //no items in transfer slot left
+                else {
+                    //place whole stack
+                    ownerInventory.itemSlots.set(targetCell.slot, item);
+                    
+                    //remove item from transfer slot
+                    sendToTransferSlot(EntityRef.NULL, (byte) 0);
+                    
+                    return true;
+                }
+            }
+        }
+        
+        return false;
+    }
+
+    /**
+     * Merge the item in the transfer slot with the target cell.
+     * @param targetCell The target cell to move the item to.
+     * @param amount The amount to merge. 0 for whole stack.
+     */
+    private boolean moveItemMerge(UIItemCell targetCell, byte amount) {
+        EntityRef item = getFromTransferSlot();
+        ItemComponent sourceItem = item.getComponent(ItemComponent.class);
+        ItemComponent targetItem = targetCell.getOwnerEntity().getComponent(InventoryComponent.class).itemSlots.get(targetCell.slot).getComponent(ItemComponent.class);
+        
+        //make sure the items can be merged
+        if (targetItem.stackId.equals(sourceItem.stackId) && !targetItem.stackId.isEmpty() && !sourceItem.stackId.isEmpty()) {
+            //merge whole stack
+            if (amount == 0) {
+                int spaceLeft = InventorySystem.MAX_STACK - targetItem.stackCount;
+                
+                //source stack is to big to merge full in
+                if (spaceLeft < sourceItem.stackCount) {
+                    
+                    targetItem.stackCount = InventorySystem.MAX_STACK;
+                    sourceItem.stackCount -= spaceLeft;
+                    
+                    return true;
+                }
+                //merge source stack fully in
+                else {
+                    
+                    targetItem.stackCount += sourceItem.stackCount;
+                    
+                    //remove item from transfer slot
+                    sendToTransferSlot(EntityRef.NULL, (byte) 0);
+                    
+                    return true;
+                }
+            }
+            //merge an specific amount
+            else {
+                int spaceLeft = InventorySystem.MAX_STACK - targetItem.stackCount;
+                
+                //items can be merged in
+                if (spaceLeft > amount) {
+                    targetItem.stackCount += amount;
+                    
+                    //items left in transfer slot left
+                    if (sourceItem.stackCount > amount) {
+                        //subtract the transfered amount
+                        sourceItem.stackCount -= amount;
+                    }
+                    //no items in transfer slot left
+                    else {
+                        //remove item from transfer slot
+                        sendToTransferSlot(EntityRef.NULL, (byte) 0);
+                    }
+
+                    return true;
+                }
+            }
+        }
+        
+        return false;
+    }
+    
+    /**
+     * Swap the items of the transfer item slot and the target cell.
+     * @param targetCell The target cell to move the item to.
+     */
+    private boolean moveItemSwap(UIItemCell targetCell) {
+        EntityRef item = getFromTransferSlot();
+        InventoryComponent ownerInventory = ownerEntity.getComponent(InventoryComponent.class);
+        ItemComponent sourceItem = item.getComponent(ItemComponent.class);
+        ItemComponent targetItem = targetCell.itemEntity.getComponent(ItemComponent.class);
+        
+        //move item to the transfer slot
+        targetItem.container = sourceItem.container;
+        sendToTransferSlot(targetCell.itemEntity, (byte) 0);
+        
+        //place the item in the item slot
+        sourceItem.container = ownerEntity;
+        ownerInventory.itemSlots.set(targetCell.slot, item);
+        
+        return true;
+    }
+    
+    /**
+     * Resets the item in the transfer slot to its owner.
+     */
+    private void reset() {
+        EntityRef item = getFromTransferSlot();
+        if (item.exists()) {
+            ItemComponent itemComponent = item.getComponent(ItemComponent.class);
+            moveItemAutomatic(itemComponent.container, true);
+        }
+    }
+    
+    @Override
+    public boolean processBindButton(String id, boolean pressed) {
+        if (id.equals(RunButton.ID)) {
+            fastTransferPressed = pressed;
+            
+            return true;
+        }
+        
+        return super.processBindButton(id, pressed);
+    }
+    
+    /**
+     * Get item from the transfer slot.
+     * @return Returns the item in the transfer slot.
+     */
+    private EntityRef getFromTransferSlot() {
+        return CoreRegistry.get(LocalPlayer.class).getEntity().getComponent(PlayerComponent.class).transferSlot;
+    }
+    
+    /**
+     * Send an item to the transfer slot. Update the visibility of the transfer icon.
+     * @param item The item to send to the transfer slot.
+     * @param amount The amount to send to the transfer slot. 0 for whole stack.
+     */
+    private void sendToTransferSlot(EntityRef item, byte amount) {
+        InventoryComponent ownerInventory = ownerEntity.getComponent(InventoryComponent.class);
+        //transfer whole stack
+        if (amount == 0) {
+            
+            CoreRegistry.get(LocalPlayer.class).getEntity().getComponent(PlayerComponent.class).transferSlot = item;
+            
+            if (item.exists()) {
+                //remove the item from the inventory slot
+                ownerInventory.itemSlots.set(ownerInventory.itemSlots.indexOf(item), EntityRef.NULL);
+            }
+            
+        }
+        //transfer part of stack
+        else if (amount > 0 && amount <= InventorySystem.MAX_STACK) {
+            ItemComponent itemComponent = itemEntity.getComponent(ItemComponent.class);
+            itemComponent.stackCount -= amount;
+            
+            //create the item
+            EntityManager entityManager = CoreRegistry.get(EntityManager.class);
+            EntityRef moveItem = entityManager.copy(item);
+            itemComponent = moveItem.getComponent(ItemComponent.class);
+            itemComponent.stackCount = amount;
+            itemComponent.container = ownerEntity;
+            
+            CoreRegistry.get(LocalPlayer.class).getEntity().getComponent(PlayerComponent.class).transferSlot = moveItem;
+        }
+        
+        //enable/disable transfer item
+        if (getFromTransferSlot().exists()) {
+            GUIManager.getInstance().getFocusedWindow().removeDisplayElement(transferIcon);
+            GUIManager.getInstance().getFocusedWindow().addDisplayElement(transferIcon, "transferIcon");
+            GUIManager.getInstance().getFocusedWindow().removeWindowListener(windowListener);
+            GUIManager.getInstance().getFocusedWindow().addWindowListener(windowListener);
+            transferIcon.setItemEntity(getFromTransferSlot());
+            transferIcon.setVisible(true);
+        }
+        else {
+            GUIManager.getInstance().getFocusedWindow().removeDisplayElement(transferIcon);
+            transferIcon.setItemEntity(EntityRef.NULL);
+            transferIcon.setVisible(false);
+        }
+        
+        //notify component changed listeners
+        ownerEntity.saveComponent(ownerInventory);
+    }
+    
+    /**
+     * Set the visibility of the label.
+     * @param enable True to be displayed.
+     */
+    private void setLabelVisibility(boolean enable) {
+        if (itemEntity.exists()) {
+            ItemComponent item = itemEntity.getComponent(ItemComponent.class);
+            BlockItemComponent blockItem = itemEntity.getComponent(BlockItemComponent.class);
+            
+            if (item != null) {
+                if (blockItem != null) {
+                    if (blockItem.blockFamily != null) {
+                        itemLabel.setText(blockItem.blockFamily.getDisplayName());
+                    } else {
+                        itemLabel.setText("Broken Block");
+                    }
+
+                } else {
+                    itemLabel.setText(item.name);
+                }
+            }
+            
+            itemLabel.setVisible(enable);
+        } else {
+            itemLabel.setVisible(false);
+        }
+    }
+    
+    /**
+     * Set the item which this item cell contains.
+     * @param itemEntity The item.
+     * @param slot The slot number in the inventory of the owner.
+     */
+    public void setItem(EntityRef itemEntity, int slot) {
+        this.itemEntity = itemEntity;
+        icon.setItemEntity(itemEntity);
+        this.slot = slot;
+    }
+    
+    /**
+     * Get the owner of this cell.
+     * @return The owner entity.
+     */
+    public EntityRef getOwnerEntity() {
+        return ownerEntity;
+    }
+    
+    /**
+     * Get the item which this item cell contains.
+     * @return Returns the item entity.
+     */
+    public EntityRef getItemEntity() {
+        return itemEntity;
+    }
+
+    /**
+     * Check if the cell supports drag/drop.
+     * @return True if the cell supports drag/drop.
+     */
+    public boolean isDrag() {
+        return enableDrag;
+    }
+
+    /**
+     * Set the support for drag/drop to this cell.
+     * @param enable True to enable drag/drop.
+     */
+    public void setDrag(boolean enable) {
+        this.enableDrag = enable;
+    }
+    
+    /**
+     * Check if the cell has an selection rectangle as the mouse is over.
+     * @return True if the cell has an selection rectangle as the mouse is over.
+     */
+    public boolean isSelectionRectangle() {
+        return enableSelectionRectangle;
+    }
+
+    /**
+     * Set if the cell will show a selection rectangle as the mouse is over.
+     * @param enable True to enable the selection rectangle as the mouse is over.
+     */
+    public void setSelectionRectangle(boolean enable) {
+        this.enableSelectionRectangle = enable;
+    }
+    
+    /**
+     * Set the visibility of the selection rectangle.
+     * @param enable True to enable the selection rectangle.
+     */
+    public void setSelectionRectangleEnable(boolean enable) {
+        selectionRectangle.setVisible(enable);
+    }
+    
+    /**
+     * Get the inventory entity which is connected with this cell. This allows fast transfer between 2 inventories.
+     * @return Returns the entity of the connected inventory.
+     */
+    public EntityRef getConnected() {
+        return connectedEntity;
+    }
+
+    /**
+     * Set the inventory entity which is connected with this cell. This allows fast transfer between 2 inventories.
+     * @param entity The entity inventory to connect with this cell.
+     */
+    public void setConnected(EntityRef entity) {
+        this.connectedEntity = entity;
+    }
+}