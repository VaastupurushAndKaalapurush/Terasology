<<<<<<< HEAD
/*
 * Copyright 2012 Benjamin Glatzel <benjamin.glatzel@me.com>
 *
 * Licensed under the Apache License, Version 2.0 (the "License");
 * you may not use this file except in compliance with the License.
 * You may obtain a copy of the License at
 *
 *      http://www.apache.org/licenses/LICENSE-2.0
 *
 * Unless required by applicable law or agreed to in writing, software
 * distributed under the License is distributed on an "AS IS" BASIS,
 * WITHOUT WARRANTIES OR CONDITIONS OF ANY KIND, either express or implied.
 * See the License for the specific language governing permissions and
 * limitations under the License.
 */
package org.terasology.rendering.gui.windows;

import org.terasology.asset.AssetManager;
import org.terasology.logic.manager.GUIManager;
import org.terasology.rendering.gui.components.UIButton;
import org.terasology.rendering.gui.components.UIImageOverlay;
import org.terasology.rendering.gui.framework.UIDisplayElement;
import org.terasology.rendering.gui.framework.UIDisplayWindow;
import org.terasology.rendering.gui.framework.UIGraphicsElement;
import org.terasology.rendering.gui.framework.events.ClickListener;

import javax.vecmath.Vector2f;

/**
 * @author Overdhose
 * @author Marcel Lehwald <marcel.lehwald@googlemail.com>
 *         Date: 29/07/12
 */
public class UIMenuConfigMods extends UIDisplayWindow {

    final UIImageOverlay _overlay;
    final UIGraphicsElement _title;

    private final UIButton _minionsButton,
            _minionOptionsButton,
            _backToConfigMenuButton;

    public UIMenuConfigMods() {
        setModal(true);
        maximize();
        
        _title = new UIGraphicsElement(AssetManager.loadTexture("engine:terasology"));
        _title.setVisible(true);
        _title.setSize(new Vector2f(512f, 128f));

        _overlay = new UIImageOverlay(AssetManager.loadTexture("engine:loadingBackground"));
        _overlay.setVisible(true);

        _minionsButton = new UIButton(new Vector2f(256f, 32f), UIButton.eButtonType.NORMAL);
        _minionsButton.getLabel().setText("Minions enabled : false");
        _minionsButton.setVisible(true);

        _minionOptionsButton = new UIButton(new Vector2f(256f, 32f), UIButton.eButtonType.NORMAL);
        _minionOptionsButton.getLabel().setText("Minion Options...");
        _minionOptionsButton.setVisible(true);

        _backToConfigMenuButton = new UIButton(new Vector2f(256f, 32f), UIButton.eButtonType.NORMAL);
        _backToConfigMenuButton.getLabel().setText("Back");
        _backToConfigMenuButton.setVisible(true);
        _backToConfigMenuButton.addClickListener(new ClickListener() {
            @Override
            public void click(UIDisplayElement element, int button) {
                GUIManager.getInstance().setFocusedWindow(GUIManager.getInstance().getWindowById("menuConfig"));
            }
        });
        
        addDisplayElement(_overlay);
        addDisplayElement(_title);

        addDisplayElement(_minionsButton, "minionsButton");
        addDisplayElement(_minionOptionsButton, "minionOptionsButton");
        addDisplayElement(_backToConfigMenuButton, "backToConfigMenuButton");

        layout();
    }

    @Override
    public void layout() {
        super.layout();

        if (_minionsButton != null) {
            _minionsButton.centerHorizontally();
            _minionsButton.getPosition().y = 300f;
    
            _minionOptionsButton.centerHorizontally();
            _minionOptionsButton.getPosition().y = 300f + 40f;
    
            _backToConfigMenuButton.centerHorizontally();
            _backToConfigMenuButton.getPosition().y = 300f + 7 * 40f;
    
            _title.centerHorizontally();
            _title.getPosition().y = 128f;
        }
    }
}
=======
/*
 * Copyright 2012 Benjamin Glatzel <benjamin.glatzel@me.com>
 *
 * Licensed under the Apache License, Version 2.0 (the "License");
 * you may not use this file except in compliance with the License.
 * You may obtain a copy of the License at
 *
 *      http://www.apache.org/licenses/LICENSE-2.0
 *
 * Unless required by applicable law or agreed to in writing, software
 * distributed under the License is distributed on an "AS IS" BASIS,
 * WITHOUT WARRANTIES OR CONDITIONS OF ANY KIND, either express or implied.
 * See the License for the specific language governing permissions and
 * limitations under the License.
 */
package org.terasology.rendering.gui.windows;

import javax.vecmath.Vector2f;

import org.terasology.asset.AssetManager;
import org.terasology.rendering.gui.components.UIButton;
import org.terasology.rendering.gui.components.UIImageOverlay;
import org.terasology.rendering.gui.framework.UIDisplayWindow;
import org.terasology.rendering.gui.framework.UIGraphicsElement;

/**
 * @author Overdhose
 * @author Marcel Lehwald <marcel.lehwald@googlemail.com>
 *         Date: 29/07/12
 */
public class UIMenuConfigMods extends UIDisplayWindow {

    final UIImageOverlay _overlay;
    final UIGraphicsElement _title;

    private final UIButton _minionsButton,
            _minionOptionsButton,
            _backToConfigMenuButton;

    public UIMenuConfigMods() {
        maximize();
        _title = new UIGraphicsElement(AssetManager.loadTexture("engine:terasology"));
        _title.setVisible(true);
        _title.setSize(new Vector2f(512f, 128f));

        _overlay = new UIImageOverlay(AssetManager.loadTexture("engine:loadingBackground"));
        _overlay.setVisible(true);

        _minionsButton = new UIButton(new Vector2f(256f, 32f), UIButton.eButtonType.NORMAL);
        _minionsButton.getLabel().setText("Minions enabled : false");
        _minionsButton.setVisible(true);

        _minionOptionsButton = new UIButton(new Vector2f(256f, 32f), UIButton.eButtonType.NORMAL);
        _minionOptionsButton.getLabel().setText("Minion Options...");
        _minionOptionsButton.setVisible(true);

        _backToConfigMenuButton = new UIButton(new Vector2f(256f, 32f), UIButton.eButtonType.NORMAL);
        _backToConfigMenuButton.getLabel().setText("Back");
        _backToConfigMenuButton.setVisible(true);

        addDisplayElement(_overlay);
        addDisplayElement(_title);

        addDisplayElement(_minionsButton, "minionsButton");
        addDisplayElement(_minionOptionsButton, "minionOptionsButton");
        addDisplayElement(_backToConfigMenuButton, "backToConfigMenuButton");

        layout();
    }

    @Override
    public void layout() {
        super.layout();

        if (_minionsButton != null) {
	        _minionsButton.centerHorizontally();
	        _minionsButton.getPosition().y = 300f;
	
	        _minionOptionsButton.centerHorizontally();
	        _minionOptionsButton.getPosition().y = 300f + 40f;
	
	        _backToConfigMenuButton.centerHorizontally();
	        _backToConfigMenuButton.getPosition().y = 300f + 7 * 40f;
	
	        _title.centerHorizontally();
	        _title.getPosition().y = 128f;
        }
    }
}
>>>>>>> 762216fc
<|MERGE_RESOLUTION|>--- conflicted
+++ resolved
@@ -1,4 +1,3 @@
-<<<<<<< HEAD
 /*
  * Copyright 2012 Benjamin Glatzel <benjamin.glatzel@me.com>
  *
@@ -98,95 +97,4 @@
             _title.getPosition().y = 128f;
         }
     }
-}
-=======
-/*
- * Copyright 2012 Benjamin Glatzel <benjamin.glatzel@me.com>
- *
- * Licensed under the Apache License, Version 2.0 (the "License");
- * you may not use this file except in compliance with the License.
- * You may obtain a copy of the License at
- *
- *      http://www.apache.org/licenses/LICENSE-2.0
- *
- * Unless required by applicable law or agreed to in writing, software
- * distributed under the License is distributed on an "AS IS" BASIS,
- * WITHOUT WARRANTIES OR CONDITIONS OF ANY KIND, either express or implied.
- * See the License for the specific language governing permissions and
- * limitations under the License.
- */
-package org.terasology.rendering.gui.windows;
-
-import javax.vecmath.Vector2f;
-
-import org.terasology.asset.AssetManager;
-import org.terasology.rendering.gui.components.UIButton;
-import org.terasology.rendering.gui.components.UIImageOverlay;
-import org.terasology.rendering.gui.framework.UIDisplayWindow;
-import org.terasology.rendering.gui.framework.UIGraphicsElement;
-
-/**
- * @author Overdhose
- * @author Marcel Lehwald <marcel.lehwald@googlemail.com>
- *         Date: 29/07/12
- */
-public class UIMenuConfigMods extends UIDisplayWindow {
-
-    final UIImageOverlay _overlay;
-    final UIGraphicsElement _title;
-
-    private final UIButton _minionsButton,
-            _minionOptionsButton,
-            _backToConfigMenuButton;
-
-    public UIMenuConfigMods() {
-        maximize();
-        _title = new UIGraphicsElement(AssetManager.loadTexture("engine:terasology"));
-        _title.setVisible(true);
-        _title.setSize(new Vector2f(512f, 128f));
-
-        _overlay = new UIImageOverlay(AssetManager.loadTexture("engine:loadingBackground"));
-        _overlay.setVisible(true);
-
-        _minionsButton = new UIButton(new Vector2f(256f, 32f), UIButton.eButtonType.NORMAL);
-        _minionsButton.getLabel().setText("Minions enabled : false");
-        _minionsButton.setVisible(true);
-
-        _minionOptionsButton = new UIButton(new Vector2f(256f, 32f), UIButton.eButtonType.NORMAL);
-        _minionOptionsButton.getLabel().setText("Minion Options...");
-        _minionOptionsButton.setVisible(true);
-
-        _backToConfigMenuButton = new UIButton(new Vector2f(256f, 32f), UIButton.eButtonType.NORMAL);
-        _backToConfigMenuButton.getLabel().setText("Back");
-        _backToConfigMenuButton.setVisible(true);
-
-        addDisplayElement(_overlay);
-        addDisplayElement(_title);
-
-        addDisplayElement(_minionsButton, "minionsButton");
-        addDisplayElement(_minionOptionsButton, "minionOptionsButton");
-        addDisplayElement(_backToConfigMenuButton, "backToConfigMenuButton");
-
-        layout();
-    }
-
-    @Override
-    public void layout() {
-        super.layout();
-
-        if (_minionsButton != null) {
-	        _minionsButton.centerHorizontally();
-	        _minionsButton.getPosition().y = 300f;
-	
-	        _minionOptionsButton.centerHorizontally();
-	        _minionOptionsButton.getPosition().y = 300f + 40f;
-	
-	        _backToConfigMenuButton.centerHorizontally();
-	        _backToConfigMenuButton.getPosition().y = 300f + 7 * 40f;
-	
-	        _title.centerHorizontally();
-	        _title.getPosition().y = 128f;
-        }
-    }
-}
->>>>>>> 762216fc
+}