package org.terasology.logic.audio;


import org.lwjgl.BufferUtils;
import org.lwjgl.LWJGLException;
import org.lwjgl.openal.*;
import org.terasology.game.Terasology;
import org.terasology.logic.characters.Player;
import org.terasology.logic.global.LocalPlayer;
import org.terasology.logic.manager.AudioManager;
import org.terasology.rendering.cameras.Camera;

import javax.vecmath.Vector3d;
<<<<<<< HEAD
import javax.vecmath.Vector3f;
import java.io.InputStream;
=======
>>>>>>> 8c59d34d
import java.net.URL;
import java.nio.FloatBuffer;
import java.nio.IntBuffer;

public class OpenALManager extends AudioManager {

    /**
     * For faster distance check *
     */
    private final static float MAX_DISTANCE_SQUARED = (float) Math.pow(MAX_DISTANCE, 2);

    public static OpenALManager getInstance() {
        return (OpenALManager) AudioManager.getInstance();
    }

    @Override
    public void initialize() {
        logger.info("Initializing OpenAL audio manager");
        try {
            AL.create();
        } catch (LWJGLException e) {
            throw new RuntimeException(e);
        }

        AL10.alGetError();

        logger.info("OpenAL " + AL10.alGetString(AL10.AL_VERSION) + " initialized!");

        ALCcontext context = ALC10.alcGetCurrentContext();
        ALCdevice device = ALC10.alcGetContextsDevice(context);

        logger.info("Using OpenAL: " + AL10.alGetString(AL10.AL_RENDERER) + " by " + AL10.alGetString(AL10.AL_VENDOR));
        logger.info("Using device: " + ALC10.alcGetString(device, ALC10.ALC_DEVICE_SPECIFIER));
        logger.info("Available AL extensions: " + AL10.alGetString(AL10.AL_EXTENSIONS));
        logger.info("Available ALC extensions: " + ALC10.alcGetString(device, ALC10.ALC_EXTENSIONS));

        IntBuffer buffer = BufferUtils.createIntBuffer(1);
        ALC10.alcGetInteger(device, ALC11.ALC_MONO_SOURCES, buffer);
        logger.info("Max mono sources: " + buffer.get(0));
        buffer.rewind();

        ALC10.alcGetInteger(device, ALC11.ALC_STEREO_SOURCES, buffer);
        logger.info("Max stereo sources: " + buffer.get(0));
        buffer.rewind();

        ALC10.alcGetInteger(device, ALC10.ALC_FREQUENCY, buffer);
        logger.info("Mixer frequency: " + buffer.get(0));
        buffer.rewind();

        AL10.alDistanceModel(AL10.AL_INVERSE_DISTANCE_CLAMPED);

        // Initialize sound pools
        this._pools.put("sfx", new BasicSoundPool(30)); // effects pool
        this._pools.put("music", new BasicStreamingSoundPool(2)); // music pool

        this.loadAssets();
    }

    @Override
    public void destroy() {
        AL.destroy();
    }

    @Override
    public void update() {
        LocalPlayer player = Terasology.getInstance().getActivePlayer();

        if (player != null) {
            Vector3f velocity = player.getVelocity();
            // TODO: get this from camera
            Vector3f orientation = player.getViewDirection();

            AL10.alListener3f(AL10.AL_VELOCITY, velocity.x, velocity.y, velocity.z);

            OpenALException.checkState("Setting listener velocity");


            FloatBuffer listenerOri = BufferUtils.createFloatBuffer(6).put(new float[]{(float) orientation.x, (float) orientation.y, (float) orientation.z, 0.0f, 1.0f, 0.0f});
            listenerOri.flip();
            AL10.alListener(AL10.AL_ORIENTATION, listenerOri);

            OpenALException.checkState("Setting listener orientation");
        }

        for (SoundPool pool : _pools.values()) {
            pool.update();
        }
    }

    @Override
    protected Sound createAudio(String name, URL source) {
        return new OggSound(name, source);
    }

    @Override
    protected Sound createStreamingAudio(String name, URL source) {
        return new OggStreamingSound(name, source);
    }

    @Override
    protected boolean checkDistance(Vector3d soundSource) {
        Camera camera = Terasology.getInstance().getActiveCamera();

        if (camera == null) {
            return false;
        }

        Vector3d soundPosition = new Vector3d(soundSource);
        soundPosition.sub(camera.getPosition());

        return soundPosition.lengthSquared() < MAX_DISTANCE_SQUARED;
    }
}<|MERGE_RESOLUTION|>--- conflicted
+++ resolved
@@ -11,11 +11,7 @@
 import org.terasology.rendering.cameras.Camera;
 
 import javax.vecmath.Vector3d;
-<<<<<<< HEAD
 import javax.vecmath.Vector3f;
-import java.io.InputStream;
-=======
->>>>>>> 8c59d34d
 import java.net.URL;
 import java.nio.FloatBuffer;
 import java.nio.IntBuffer;
@@ -25,7 +21,7 @@
     /**
      * For faster distance check *
      */
-    private final static float MAX_DISTANCE_SQUARED = (float) Math.pow(MAX_DISTANCE, 2);
+    private final static float MAX_DISTANCE_SQUARED = (float)Math.pow(MAX_DISTANCE, 2);
 
     public static OpenALManager getInstance() {
         return (OpenALManager) AudioManager.getInstance();
