--- conflicted
+++ resolved
@@ -17,6 +17,7 @@
 
 import com.github.begla.blockmania.blocks.Block;
 import com.github.begla.blockmania.blocks.BlockManager;
+import com.github.begla.blockmania.configuration.ConfigurationManager;
 import com.github.begla.blockmania.datastructures.AABB;
 import com.github.begla.blockmania.datastructures.BlockmaniaArray;
 import com.github.begla.blockmania.datastructures.BlockmaniaSmartArray;
@@ -52,9 +53,7 @@
     public static final int CHUNK_DIMENSION_X = 16;
     public static final int CHUNK_DIMENSION_Y = 256;
     public static final int CHUNK_DIMENSION_Z = 16;
-    
-    public static final int VERTICAL_SEGMENTS = 2;
-
+    public static final int VERTICAL_SEGMENTS = (Integer) ConfigurationManager.getInstance().getConfig().get("Graphics.OcclusionCulling.verticalChunkMeshSegments");
     private static final Vector3f[] LIGHT_DIRECTIONS = {new Vector3f(1, 0, 0), new Vector3f(-1, 0, 0), new Vector3f(0, 1, 0), new Vector3f(0, -1, 0), new Vector3f(0, 0, 1), new Vector3f(0, 0, -1)};
 
     protected FastRandom _random;
@@ -71,14 +70,10 @@
     /* ------ */
     private final ChunkMeshGenerator _meshGenerator;
     /* ------ */
-<<<<<<< HEAD
-=======
-    public boolean[] _occlusionCulled = new boolean[VERTICAL_SEGMENTS];
-    private boolean _culled = true;
-    public int[] _queries = new int[VERTICAL_SEGMENTS];
-    public boolean _waitingForResult;
+    private boolean[] _occlusionCulled = new boolean[VERTICAL_SEGMENTS];
+    private boolean[] _subMeshCulled = new boolean[VERTICAL_SEGMENTS];
+    private int[] _queries = new int[VERTICAL_SEGMENTS];
     /* ------ */
->>>>>>> 299f4012
     private boolean _disposed = false;
     /* ----- */
     private AABB _aabb = null;
@@ -89,18 +84,6 @@
         SUN
     }
 
-    public static int getChunkDimensionX() {
-        return CHUNK_DIMENSION_X;
-    }
-
-    public static int getChunkDimensionY() {
-        return CHUNK_DIMENSION_Y;
-    }
-
-    public static int getChunkDimensionZ() {
-        return CHUNK_DIMENSION_Z;
-    }
-
     public static int getChunkIdForPosition(Vector3f position) {
         return MathHelper.cantorize(MathHelper.mapToPositive((int) position.x), MathHelper.mapToPositive((int) position.z));
     }
@@ -108,10 +91,10 @@
     public Chunk() {
         _meshGenerator = new ChunkMeshGenerator(this);
 
-        _blocks = new BlockmaniaArray(getChunkDimensionX(), getChunkDimensionY(), getChunkDimensionZ());
-        _sunlight = new BlockmaniaSmartArray(getChunkDimensionX(), getChunkDimensionY(), getChunkDimensionZ());
-        _light = new BlockmaniaSmartArray(getChunkDimensionX(), getChunkDimensionY(), getChunkDimensionZ());
-        _states = new BlockmaniaSmartArray(getChunkDimensionX(), getChunkDimensionY(), getChunkDimensionZ());
+        _blocks = new BlockmaniaArray(CHUNK_DIMENSION_X, CHUNK_DIMENSION_Y, CHUNK_DIMENSION_Z);
+        _sunlight = new BlockmaniaSmartArray(CHUNK_DIMENSION_X, CHUNK_DIMENSION_Y, CHUNK_DIMENSION_Z);
+        _light = new BlockmaniaSmartArray(CHUNK_DIMENSION_X, CHUNK_DIMENSION_Y, CHUNK_DIMENSION_Z);
+        _states = new BlockmaniaSmartArray(CHUNK_DIMENSION_X, CHUNK_DIMENSION_Y, CHUNK_DIMENSION_Z);
 
         _lightDirty = true;
         _dirty = true;
@@ -162,9 +145,9 @@
         if (isFresh() || !isLightDirty())
             return;
 
-        for (int x = 0; x < getChunkDimensionX(); x++) {
-            for (int z = 0; z < getChunkDimensionZ(); z++) {
-                for (int y = 0; y < getChunkDimensionY(); y++) {
+        for (int x = 0; x < CHUNK_DIMENSION_X; x++) {
+            for (int z = 0; z < CHUNK_DIMENSION_Z; z++) {
+                for (int y = 0; y < CHUNK_DIMENSION_Y; y++) {
                     byte lightValue = getLight(x, y, z, LIGHT_TYPE.SUN);
 
                     // Spread the sunlight in translucent blocks with a light value greater than zero.
@@ -182,8 +165,8 @@
      * Generates the initial sunlight.
      */
     private void generateSunlight() {
-        for (int x = 0; x < getChunkDimensionX(); x++) {
-            for (int z = 0; z < getChunkDimensionZ(); z++) {
+        for (int x = 0; x < CHUNK_DIMENSION_X; x++) {
+            for (int z = 0; z < CHUNK_DIMENSION_Z; z++) {
                 refreshSunlightAtLocalPos(x, z, false, false);
             }
         }
@@ -200,7 +183,7 @@
     public void refreshSunlightAtLocalPos(int x, int z, boolean spreadLight, boolean refreshSunlight) {
         boolean covered = false;
 
-        for (int y = getChunkDimensionY() - 1; y >= 0; y--) {
+        for (int y = CHUNK_DIMENSION_Y - 1; y >= 0; y--) {
             byte blockId = _blocks.get(x, y, z);
             Block b = BlockManager.getInstance().getBlock(blockId);
 
@@ -470,7 +453,7 @@
     }
 
     public boolean canBlockSeeTheSky(int x, int y, int z) {
-        for (int y1 = y + 1; y1 < getChunkDimensionY(); y1++) {
+        for (int y1 = y + 1; y1 < CHUNK_DIMENSION_Y; y1++) {
             if (!BlockManager.getInstance().getBlock(getBlock(x, y1, z)).isTranslucent())
                 return false;
         }
@@ -516,7 +499,7 @@
      * @return The distance of the chunk to the player
      */
     public double distanceToPlayer() {
-        Vector3f result = new Vector3f(getPosition().x * getChunkDimensionX(), 0, getPosition().z * getChunkDimensionZ());
+        Vector3f result = new Vector3f(getPosition().x * CHUNK_DIMENSION_X, 0, getPosition().z * CHUNK_DIMENSION_Z);
         Vector3f referencePoint = new Vector3f(_parent.getRenderingReferencePoint().x, 0, _parent.getRenderingReferencePoint().z);
         result.sub(referencePoint);
 
@@ -557,7 +540,7 @@
             neighbors[1].setDirty(true);
         }
 
-        if (x == getChunkDimensionX() - 1 && neighbors[0] != null) {
+        if (x == CHUNK_DIMENSION_X - 1 && neighbors[0] != null) {
             neighbors[0].setDirty(true);
         }
 
@@ -565,15 +548,15 @@
             neighbors[3].setDirty(true);
         }
 
-        if (z == getChunkDimensionZ() - 1 && neighbors[2] != null) {
+        if (z == CHUNK_DIMENSION_Z - 1 && neighbors[2] != null) {
             neighbors[2].setDirty(true);
         }
 
-        if (x == getChunkDimensionX() - 1 && z == 0 && neighbors[7] != null) {
+        if (x == CHUNK_DIMENSION_X - 1 && z == 0 && neighbors[7] != null) {
             neighbors[7].setDirty(true);
         }
 
-        if (x == 0 && z == getChunkDimensionZ() - 1 && neighbors[6] != null) {
+        if (x == 0 && z == CHUNK_DIMENSION_Z - 1 && neighbors[6] != null) {
             neighbors[6].setDirty(true);
         }
 
@@ -581,7 +564,7 @@
             neighbors[5].setDirty(true);
         }
 
-        if (x == getChunkDimensionX() - 1 && z == getChunkDimensionZ() - 1 && neighbors[4] != null) {
+        if (x == CHUNK_DIMENSION_X - 1 && z == CHUNK_DIMENSION_Z - 1 && neighbors[4] != null) {
             neighbors[4].setDirty(true);
         }
     }
@@ -613,7 +596,7 @@
 
     public AABB getAABB() {
         if (_aabb == null) {
-            Vector3f dimensions = new Vector3f(getChunkDimensionX() / 2, getChunkDimensionY() / 2, getChunkDimensionZ() / 2);
+            Vector3f dimensions = new Vector3f(CHUNK_DIMENSION_X / 2, CHUNK_DIMENSION_Y / 2, CHUNK_DIMENSION_Z / 2);
             Vector3f position = new Vector3f(getChunkWorldPosX() + dimensions.x - 0.5f, dimensions.y - 0.5f, getChunkWorldPosZ() + dimensions.z - 0.5f);
             _aabb = new AABB(position, dimensions);
         }
@@ -621,18 +604,20 @@
         return _aabb;
     }
 
-    public AABB[] getSubChunkAABBs() {
+    public AABB getSubMeshAABB(int subMesh) {
         if (_subChunkAABB == null) {
             _subChunkAABB = new AABB[VERTICAL_SEGMENTS];
 
+            int heightHalf = CHUNK_DIMENSION_Y / VERTICAL_SEGMENTS / 2;
+
             for (int i = 0; i < _subChunkAABB.length; i++) {
-                Vector3f dimensions = new Vector3f(8, CHUNK_DIMENSION_Y/VERTICAL_SEGMENTS/2, 8);
-                Vector3f position = new Vector3f(getChunkWorldPosX() + dimensions.x - 0.5f, i * 32 + dimensions.y - 0.5f, getChunkWorldPosZ() + dimensions.z - 0.5f);
+                Vector3f dimensions = new Vector3f(8, CHUNK_DIMENSION_Y / VERTICAL_SEGMENTS / 2, 8);
+                Vector3f position = new Vector3f(getChunkWorldPosX() + dimensions.x - 0.5f, (i * heightHalf * 2) + dimensions.y - 0.5f, getChunkWorldPosZ() + dimensions.z - 0.5f);
                 _subChunkAABB[i] = new AABB(position, dimensions);
             }
         }
 
-        return _subChunkAABB;
+        return _subChunkAABB[subMesh];
     }
 
     public void processChunk() {
@@ -723,7 +708,7 @@
 
         // TODO: Should be dynamic
         for (int i = 0; i < VERTICAL_SEGMENTS; i++) {
-            newMeshes[i] = _meshGenerator.generateMesh(CHUNK_DIMENSION_Y/VERTICAL_SEGMENTS, i * (CHUNK_DIMENSION_Y/VERTICAL_SEGMENTS));
+            newMeshes[i] = _meshGenerator.generateMesh(CHUNK_DIMENSION_Y / VERTICAL_SEGMENTS, i * (CHUNK_DIMENSION_Y / VERTICAL_SEGMENTS));
         }
 
         setNewMesh(newMeshes);
@@ -735,23 +720,15 @@
      *
      * @param type The type of vertices to render
      */
-    public void render(ChunkMesh.RENDER_TYPE type) {
-        if (_culled)
-            return;
-
-        applyOcclusionQueries();
-
-        GL11.glPushMatrix();
-        GL11.glTranslatef(getPosition().x * getChunkDimensionX() - _parent.getRenderingReferencePoint().x, getPosition().y * getChunkDimensionY() - _parent.getRenderingReferencePoint().y, getPosition().z * getChunkDimensionZ() - _parent.getRenderingReferencePoint().z);
-
-        if (_activeMeshes != null) {
-            for (int i = 0; i < VERTICAL_SEGMENTS; i++) {
-                if (!_occlusionCulled[i] && !isCulled())
-                    _activeMeshes[i].render(type);
-            }
-        }
-
-        GL11.glPopMatrix();
+    public boolean render(ChunkMesh.RENDER_TYPE type, int subMesh) {
+        if (isReadyForRendering()) {
+            if (!isSubMeshEmpty(subMesh)) {
+                _activeMeshes[subMesh].render(type);
+                return true;
+            }
+        }
+
+        return false;
     }
 
     public boolean generateVBOs() {
@@ -771,37 +748,38 @@
     }
 
     public void update() {
-        if (!isCulled()) {
-            generateVBOs();
-            swapActiveMesh();
-        }
+        generateVBOs();
+        swapActiveMesh();
     }
 
     public void executeOcclusionQuery() {
-        AABB[] subChunksAABBs = getSubChunkAABBs();
-
-        if (!_waitingForResult) {
+        GL11.glColorMask(false, false, false, false);
+        GL11.glDepthMask(false);
+
+        if (_activeMeshes != null) {
             for (int j = 0; j < VERTICAL_SEGMENTS; j++) {
-                if (_queries[j] == 0) {
-                    _queries[j] = GL15.glGenQueries();
+                if (!isSubMeshEmpty(j)) {
+                    if (_queries[j] == 0) {
+                        _queries[j] = GL15.glGenQueries();
+
+                        GL15.glBeginQuery(GL15.GL_SAMPLES_PASSED, _queries[j]);
+                        getSubMeshAABB(j).renderSolid();
+                        GL15.glEndQuery(GL15.GL_SAMPLES_PASSED);
+                    }
                 }
-
-                GL15.glBeginQuery(GL15.GL_SAMPLES_PASSED, _queries[j]);
-                subChunksAABBs[j].renderSolid();
-                GL15.glEndQuery(GL15.GL_SAMPLES_PASSED);
-            }
-
-            _waitingForResult = true;
-        }
-    }
-
-    public int applyOcclusionQueries() {
-        int counter = 0;
-        if (_waitingForResult) {
-            for (int i = 0; i < VERTICAL_SEGMENTS; i++) {
+            }
+        }
+
+        GL11.glColorMask(true, true, true, true);
+        GL11.glDepthMask(true);
+    }
+
+    public void applyOcclusionQueries() {
+        for (int i = 0; i < VERTICAL_SEGMENTS; i++) {
+            if (_queries[i] != 0) {
                 int result = GL15.glGetQueryObjectui(_queries[i], GL15.GL_QUERY_RESULT_AVAILABLE);
 
-                if (result == GL11.GL_TRUE) {
+                if (result != 0) {
 
                     result = GL15.glGetQueryObjectui(_queries[i], GL15.GL_QUERY_RESULT);
 
@@ -811,14 +789,11 @@
                         _occlusionCulled[i] = true;
                     }
 
-                    counter++;
+                    GL15.glDeleteQueries(_queries[i]);
+                    _queries[i] = 0;
                 }
             }
-
-            _waitingForResult = false;
-        }
-
-        return counter;
+        }
     }
 
     private void setNewMesh(ChunkMesh[] newMesh) {
@@ -869,7 +844,7 @@
      */
 
     public int getChunkWorldPosX() {
-        return (int) getPosition().x * getChunkDimensionX();
+        return (int) getPosition().x * CHUNK_DIMENSION_X;
     }
 
     /**
@@ -878,7 +853,7 @@
      * @return Thew world position
      */
     public int getChunkWorldPosZ() {
-        return (int) getPosition().z * getChunkDimensionZ();
+        return (int) getPosition().z * CHUNK_DIMENSION_Z;
     }
 
     /**
@@ -980,15 +955,48 @@
         }
     }
 
-    public ChunkMesh[] getActiveMeshes() {
-        return _activeMeshes;
-    }
-
-    public boolean isCulled() {
-        return _culled;
-    }
-
-    public void setCulled(boolean culled) {
-        _culled = culled;
+    public boolean isReadyForRendering() {
+        return _activeMeshes != null;
+    }
+
+    public ChunkMesh getActiveSubMesh(int subMesh) {
+        return _activeMeshes[subMesh];
+    }
+
+    public boolean isSubMeshOcclusionCulled(int subMesh) {
+        return _occlusionCulled[subMesh];
+    }
+
+    public boolean isSubMeshCulled(int subMesh) {
+        return _subMeshCulled[subMesh];
+    }
+
+    public void setSubMeshCulled(int subMesh, boolean culled) {
+        _subMeshCulled[subMesh] = culled;
+    }
+
+    public void resetOcclusionCulled() {
+        _occlusionCulled = new boolean[VERTICAL_SEGMENTS];
+    }
+
+    public void resetSubMeshCulled() {
+        _subMeshCulled = new boolean[VERTICAL_SEGMENTS];
+    }
+
+    public boolean isSubMeshEmpty(int subMesh) {
+        return _activeMeshes[subMesh].isEmpty();
+    }
+
+    public void renderAABBs(boolean solid) {
+        if (isReadyForRendering()) {
+            for (int i = 0; i < VERTICAL_SEGMENTS; i++) {
+                if (!isSubMeshEmpty(i)) {
+                    if (!solid)
+                        getSubMeshAABB(i).render();
+                    else
+                        getSubMeshAABB(i).renderSolid();
+                }
+            }
+        }
     }
 }